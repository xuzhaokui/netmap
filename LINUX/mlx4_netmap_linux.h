--- conflicted
+++ resolved
@@ -257,11 +257,7 @@
 			struct netmap_slot *slot = &ring->slot[nm_i];
 			u_int len = slot->len;
 			uint64_t paddr;
-<<<<<<< HEAD
-			void *addr = PNMB(slot, &paddr);
-=======
 			void *addr = PNMB(na, slot, &paddr);
->>>>>>> 63777ebb
 
 			/* device-specific */
 			uint32_t l = txr->prod & txr->size_mask;
@@ -511,13 +507,7 @@
 			/* collect per-slot info, with similar validations
 			struct netmap_slot *slot = &ring->slot[nm_i];
 			uint64_t paddr;
-<<<<<<< HEAD
-			void *addr = PNMB(slot, &paddr);
-
-			struct mlx4_en_rx_desc *rx_desc = rxr->buf + (nic_i * rxr->stride);
-=======
 			void *addr = PNMB(na, slot, &paddr);
->>>>>>> 63777ebb
 
 			struct mlx4_en_rx_desc *rx_desc = rxr->buf + (nic_i * rxr->stride);
 
