--- conflicted
+++ resolved
@@ -122,11 +122,8 @@
 struct virt_header {
 	uint8_t fields[VIRT_HDR_MAX];
 };
-<<<<<<< HEAD
-=======
 
 #define MAX_BODYSIZE	16384
->>>>>>> 63777ebb
 
 struct pkt {
 	struct virt_header vh;
@@ -149,8 +146,6 @@
 
 /* ifname can be netmap:foo-xxxx */
 #define MAX_IFNAMELEN	64	/* our buffer for ifname */
-<<<<<<< HEAD
-=======
 //#define MAX_PKTSIZE	1536
 #define MAX_PKTSIZE	MAX_BODYSIZE	/* XXX: + IP_HDR + ETH_HDR */
 
@@ -160,7 +155,6 @@
 	uint32_t nsec;
 };
 
->>>>>>> 63777ebb
 /*
  * global arguments for all threads
  */
@@ -198,10 +192,6 @@
 	int affinity;
 	int main_fd;
 	struct nm_desc *nmd;
-<<<<<<< HEAD
-	uint64_t nmd_flags;
-=======
->>>>>>> 63777ebb
 	int report_interval;		/* milliseconds between prints */
 	void *(*td_body)(void *);
 	void *mmap_addr;
@@ -782,10 +772,7 @@
 		if (nm_ring_empty(ring)) {
 			D("-- ouch, cannot send");
 		} else {
-<<<<<<< HEAD
-=======
 			struct tstamp *tp;
->>>>>>> 63777ebb
 			nm_pkt_copy(frame, p, size);
 			clock_gettime(CLOCK_REALTIME_PRECISE, &ts);
 			bcopy(&sent, p+42, sizeof(sent));
@@ -1019,13 +1006,6 @@
 	struct pkt *pkt = &targ->pkt;
 	void *frame;
 	int size;
-<<<<<<< HEAD
-
-	frame = pkt;
-	frame += sizeof(pkt->vh) - targ->g->virt_header;
-	size = targ->g->pkt_size + targ->g->virt_header;
-=======
->>>>>>> 63777ebb
 
 	frame = pkt;
 	frame += sizeof(pkt->vh) - targ->g->virt_header;
@@ -1199,15 +1179,10 @@
 	if (setaffinity(targ->thread, targ->affinity))
 		goto quit;
 
-<<<<<<< HEAD
-	/* unbounded wait for the first packet. */
-	for (;;) {
-=======
 	D("reading from %s fd %d main_fd %d",
 		targ->g->ifname, targ->fd, targ->g->main_fd);
 	/* unbounded wait for the first packet. */
 	for (;!targ->cancel;) {
->>>>>>> 63777ebb
 		i = poll(&pfd, 1, 1000);
 		if (i > 0 && !(pfd.revents & POLLERR))
 			break;
@@ -1217,9 +1192,6 @@
 	/* main loop, exit after 1s silence */
 	clock_gettime(CLOCK_REALTIME_PRECISE, &targ->tic);
     if (targ->g->dev_type == DEV_TAP) {
-<<<<<<< HEAD
-	D("reading from %s fd %d", targ->g->ifname, targ->g->main_fd);
-=======
 	while (!targ->cancel) {
 		char buf[MAX_BODYSIZE];
 		/* XXX should we poll ? */
@@ -1228,21 +1200,11 @@
 	}
 #ifndef NO_PCAP
     } else if (targ->g->dev_type == DEV_PCAP) {
->>>>>>> 63777ebb
 	while (!targ->cancel) {
 		/* XXX should we poll ? */
 		pcap_dispatch(targ->g->p, targ->g->burst, receive_pcap,
 			(u_char *)&targ->count);
 	}
-<<<<<<< HEAD
-#ifndef NO_PCAP
-    } else if (targ->g->dev_type == DEV_PCAP) {
-	while (!targ->cancel) {
-		/* XXX should we poll ? */
-		pcap_dispatch(targ->g->p, targ->g->burst, receive_pcap, NULL);
-	}
-=======
->>>>>>> 63777ebb
 #endif /* !NO_PCAP */
     } else {
 	int dump = targ->g->options & OPT_DUMP;
@@ -1386,7 +1348,6 @@
  	 */
 	for (i = 0; i < g->nthreads; i++) {
 		struct targ *t = &targs[i];
-<<<<<<< HEAD
 
 		bzero(t, sizeof(*t));
 		t->fd = -1; /* default, with pcap */
@@ -1394,6 +1355,8 @@
 
 	    if (g->dev_type == DEV_NETMAP) {
 		struct nm_desc nmd = *g->nmd; /* copy, we overwrite ringid */
+		uint64_t nmd_flags = 0;
+		nmd.self = &nmd;
 
 		if (g->nthreads > 1) {
 			if (nmd.req.nr_flags != NR_REG_ALL_NIC) {
@@ -1405,33 +1368,6 @@
 		}
 		/* Only touch one of the rings (rx is already ok) */
 		if (g->td_body == receiver_body)
-			nmd.req.nr_ringid |= NETMAP_NO_TX_POLL;
-
-		/* register interface. Override ifname and ringid etc. */
-
-		t->nmd = nm_open(t->g->ifname, NULL, g->nmd_flags |
-			NM_OPEN_IFNAME | NM_OPEN_NO_MMAP, g->nmd);
-=======
-
-		bzero(t, sizeof(*t));
-		t->fd = -1; /* default, with pcap */
-		t->g = g;
-
-	    if (g->dev_type == DEV_NETMAP) {
-		struct nm_desc nmd = *g->nmd; /* copy, we overwrite ringid */
-		uint64_t nmd_flags = 0;
-		nmd.self = &nmd;
-
-		if (g->nthreads > 1) {
-			if (nmd.req.nr_flags != NR_REG_ALL_NIC) {
-				D("invalid nthreads mode %d", nmd.req.nr_flags);
-				continue;
-			}
-			nmd.req.nr_flags = NR_REG_ONE_NIC;
-			nmd.req.nr_ringid = i;
-		}
-		/* Only touch one of the rings (rx is already ok) */
-		if (g->td_body == receiver_body)
 			nmd_flags |= NETMAP_NO_TX_POLL;
 
 		/* register interface. Override ifname and ringid etc. */
@@ -1442,7 +1378,6 @@
 
 		t->nmd = nm_open(t->g->ifname, NULL, nmd_flags |
 			NM_OPEN_IFNAME | NM_OPEN_NO_MMAP, &nmd);
->>>>>>> 63777ebb
 		if (t->nmd == NULL) {
 			D("Unable to open %s: %s",
 				t->g->ifname, strerror(errno));
@@ -1666,11 +1601,7 @@
 	g.virt_header = 0;
 
 	while ( (ch = getopt(arc, argv,
-<<<<<<< HEAD
-			"a:f:F:n:i:Il:d:s:D:S:b:c:o:p:T:w:WvR:XC:H:e:")) != -1) {
-=======
 			"a:f:F:n:i:Il:d:s:D:S:b:c:o:p:T:w:WvR:XC:H:e:m:")) != -1) {
->>>>>>> 63777ebb
 		struct sf *fn;
 
 		switch(ch) {
@@ -1804,8 +1735,6 @@
 		case 'e': /* extra bufs */
 			g.extra_bufs = atoi(optarg);
 			break;
-<<<<<<< HEAD
-=======
 		case 'm':
 			if (strcmp(optarg, "tx") == 0) {
 				g.options |= OPT_MONITOR_TX;
@@ -1815,7 +1744,6 @@
 				D("unrecognized monitor mode %s", optarg);
 			}
 			break;
->>>>>>> 63777ebb
 		}
 	}
 
@@ -1881,26 +1809,12 @@
 		D("cannot open pcap on %s", g.ifname);
 		usage();
 	}
-<<<<<<< HEAD
-=======
 	g.main_fd = pcap_fileno(g.p);
 	D("using pcap on %s fileno %d", g.ifname, g.main_fd);
->>>>>>> 63777ebb
 #endif /* !NO_PCAP */
     } else if (g.dummy_send) { /* but DEV_NETMAP */
 	D("using a dummy send routine");
     } else {
-<<<<<<< HEAD
-	struct nm_desc base_nmd;
-
-	bzero(&base_nmd, sizeof(base_nmd));
-
-	g.nmd_flags = 0;
-	g.nmd_flags |= parse_nmr_config(g.nmr_config, &base_nmd.req);
-	if (g.extra_bufs) {
-		base_nmd.req.nr_arg3 = g.extra_bufs;
-		g.nmd_flags |= NM_OPEN_ARG3;
-=======
 	struct nmreq base_nmd;
 
 	bzero(&base_nmd, sizeof(base_nmd));
@@ -1908,7 +1822,6 @@
 	parse_nmr_config(g.nmr_config, &base_nmd);
 	if (g.extra_bufs) {
 		base_nmd.nr_arg3 = g.extra_bufs;
->>>>>>> 63777ebb
 	}
 
 	/*
@@ -1918,11 +1831,7 @@
 	 * which in turn may take some time for the PHY to
 	 * reconfigure. We do the open here to have time to reset.
 	 */
-<<<<<<< HEAD
-	g.nmd = nm_open(g.ifname, NULL, g.nmd_flags, &base_nmd);
-=======
 	g.nmd = nm_open(g.ifname, &base_nmd, 0, NULL);
->>>>>>> 63777ebb
 	if (g.nmd == NULL) {
 		D("Unable to open %s: %s", g.ifname, strerror(errno));
 		goto out;
@@ -1930,15 +1839,11 @@
 	g.main_fd = g.nmd->fd;
 	D("mapped %dKB at %p", g.nmd->req.nr_memsize>>10, g.nmd->mem);
 
-<<<<<<< HEAD
-	devqueues = g.nmd->req.nr_rx_rings;
-=======
 	/* get num of queues in tx or rx */ 
 	if (g.td_body == sender_body)
 		devqueues = g.nmd->req.nr_tx_rings;
 	else 
 		devqueues = g.nmd->req.nr_rx_rings;
->>>>>>> 63777ebb
 
 	/* validate provided nthreads. */
 	if (g.nthreads < 1 || g.nthreads > devqueues) {
@@ -1954,14 +1859,6 @@
 		    req->nr_offset, req->nr_tx_rings, req->nr_rx_rings,
 		    req->nr_arg2);
 		for (i = 0; i <= req->nr_tx_rings; i++) {
-<<<<<<< HEAD
-			D("   TX%d at 0x%lx", i,
-			    (char *)NETMAP_TXRING(nifp, i) - (char *)nifp);
-		}
-		for (i = 0; i <= req->nr_rx_rings; i++) {
-			D("   RX%d at 0x%lx", i,
-			    (char *)NETMAP_RXRING(nifp, i) - (char *)nifp);
-=======
 			struct netmap_ring *ring = NETMAP_TXRING(nifp, i);
 			D("   TX%d at 0x%lx slots %d", i,
 			    (char *)ring - (char *)nifp, ring->num_slots);
@@ -1970,7 +1867,6 @@
 			struct netmap_ring *ring = NETMAP_RXRING(nifp, i);
 			D("   RX%d at 0x%lx slots %d", i,
 			    (char *)ring - (char *)nifp, ring->num_slots);
->>>>>>> 63777ebb
 		}
 	}
 
