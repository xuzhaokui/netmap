/*
 * Copyright (C) 2011-2014 Matteo Landi, Luigi Rizzo. All rights reserved.
 *
 * Redistribution and use in source and binary forms, with or without
 * modification, are permitted provided that the following conditions
 * are met:
 *   1. Redistributions of source code must retain the above copyright
 *      notice, this list of conditions and the following disclaimer.
 *   2. Redistributions in binary form must reproduce the above copyright
 *      notice, this list of conditions and the following disclaimer in the
 *      documentation and/or other materials provided with the distribution.
 *
 * THIS SOFTWARE IS PROVIDED BY THE AUTHOR AND CONTRIBUTORS ``AS IS'' AND
 * ANY EXPRESS OR IMPLIED WARRANTIES, INCLUDING, BUT NOT LIMITED TO, THE
 * IMPLIED WARRANTIES OF MERCHANTABILITY AND FITNESS FOR A PARTICULAR PURPOSE
 * ARE DISCLAIMED.  IN NO EVENT SHALL THE AUTHOR OR CONTRIBUTORS BE LIABLE
 * FOR ANY DIRECT, INDIRECT, INCIDENTAL, SPECIAL, EXEMPLARY, OR CONSEQUENTIAL
 * DAMAGES (INCLUDING, BUT NOT LIMITED TO, PROCUREMENT OF SUBSTITUTE GOODS
 * OR SERVICES; LOSS OF USE, DATA, OR PROFITS; OR BUSINESS INTERRUPTION)
 * HOWEVER CAUSED AND ON ANY THEORY OF LIABILITY, WHETHER IN CONTRACT, STRICT
 * LIABILITY, OR TORT (INCLUDING NEGLIGENCE OR OTHERWISE) ARISING IN ANY WAY
 * OUT OF THE USE OF THIS SOFTWARE, EVEN IF ADVISED OF THE POSSIBILITY OF
 * SUCH DAMAGE.
 */


/*
 * $FreeBSD$
 *
 * This module supports memory mapped access to network devices,
 * see netmap(4).
 *
 * The module uses a large, memory pool allocated by the kernel
 * and accessible as mmapped memory by multiple userspace threads/processes.
 * The memory pool contains packet buffers and "netmap rings",
 * i.e. user-accessible copies of the interface's queues.
 *
 * Access to the network card works like this:
 * 1. a process/thread issues one or more open() on /dev/netmap, to create
 *    select()able file descriptor on which events are reported.
 * 2. on each descriptor, the process issues an ioctl() to identify
 *    the interface that should report events to the file descriptor.
 * 3. on each descriptor, the process issues an mmap() request to
 *    map the shared memory region within the process' address space.
 *    The list of interesting queues is indicated by a location in
 *    the shared memory region.
 * 4. using the functions in the netmap(4) userspace API, a process
 *    can look up the occupation state of a queue, access memory buffers,
 *    and retrieve received packets or enqueue packets to transmit.
 * 5. using some ioctl()s the process can synchronize the userspace view
 *    of the queue with the actual status in the kernel. This includes both
 *    receiving the notification of new packets, and transmitting new
 *    packets on the output interface.
 * 6. select() or poll() can be used to wait for events on individual
 *    transmit or receive queues (or all queues for a given interface).
 *

		SYNCHRONIZATION (USER)

The netmap rings and data structures may be shared among multiple
user threads or even independent processes.
Any synchronization among those threads/processes is delegated
to the threads themselves. Only one thread at a time can be in
a system call on the same netmap ring. The OS does not enforce
this and only guarantees against system crashes in case of
invalid usage.

		LOCKING (INTERNAL)

Within the kernel, access to the netmap rings is protected as follows:

- a spinlock on each ring, to handle producer/consumer races on
  RX rings attached to the host stack (against multiple host
  threads writing from the host stack to the same ring),
  and on 'destination' rings attached to a VALE switch
  (i.e. RX rings in VALE ports, and TX rings in NIC/host ports)
  protecting multiple active senders for the same destination)

- an atomic variable to guarantee that there is at most one
  instance of *_*xsync() on the ring at any time.
  For rings connected to user file
  descriptors, an atomic_test_and_set() protects this, and the
  lock on the ring is not actually used.
  For NIC RX rings connected to a VALE switch, an atomic_test_and_set()
  is also used to prevent multiple executions (the driver might indeed
  already guarantee this).
  For NIC TX rings connected to a VALE switch, the lock arbitrates
  access to the queue (both when allocating buffers and when pushing
  them out).

- *xsync() should be protected against initializations of the card.
  On FreeBSD most devices have the reset routine protected by
  a RING lock (ixgbe, igb, em) or core lock (re). lem is missing
  the RING protection on rx_reset(), this should be added.

  On linux there is an external lock on the tx path, which probably
  also arbitrates access to the reset routine. XXX to be revised

- a per-interface core_lock protecting access from the host stack
  while interfaces may be detached from netmap mode.
  XXX there should be no need for this lock if we detach the interfaces
  only while they are down.


--- VALE SWITCH ---

NMG_LOCK() serializes all modifications to switches and ports.
A switch cannot be deleted until all ports are gone.

For each switch, an SX lock (RWlock on linux) protects
deletion of ports. When configuring or deleting a new port, the
lock is acquired in exclusive mode (after holding NMG_LOCK).
When forwarding, the lock is acquired in shared mode (without NMG_LOCK).
The lock is held throughout the entire forwarding cycle,
during which the thread may incur in a page fault.
Hence it is important that sleepable shared locks are used.

On the rx ring, the per-port lock is grabbed initially to reserve
a number of slot in the ring, then the lock is released,
packets are copied from source to destination, and then
the lock is acquired again and the receive ring is updated.
(A similar thing is done on the tx ring for NIC and host stack
ports attached to the switch)

 */


/* --- internals ----
 *
 * Roadmap to the code that implements the above.
 *
 * > 1. a process/thread issues one or more open() on /dev/netmap, to create
 * >    select()able file descriptor on which events are reported.
 *
 *  	Internally, we allocate a netmap_priv_d structure, that will be
 *  	initialized on ioctl(NIOCREGIF).
 *
 *      os-specific:
 *  	    FreeBSD: netmap_open (netmap_freebsd.c). The priv is
 *  		     per-thread.
 *  	    linux:   linux_netmap_open (netmap_linux.c). The priv is
 *  		     per-open.
 *
 * > 2. on each descriptor, the process issues an ioctl() to identify
 * >    the interface that should report events to the file descriptor.
 *
 * 	Implemented by netmap_ioctl(), NIOCREGIF case, with nmr->nr_cmd==0.
 * 	Most important things happen in netmap_get_na() and
 * 	netmap_do_regif(), called from there. Additional details can be
 * 	found in the comments above those functions.
 *
 * 	In all cases, this action creates/takes-a-reference-to a
 * 	netmap_*_adapter describing the port, and allocates a netmap_if
 * 	and all necessary netmap rings, filling them with netmap buffers.
 *
 *      In this phase, the sync callbacks for each ring are set (these are used
 *      in steps 5 and 6 below).  The callbacks depend on the type of adapter.
 *      The adapter creation/initialization code puts them in the
 * 	netmap_adapter (fields na->nm_txsync and na->nm_rxsync).  Then, they
 * 	are copied from there to the netmap_kring's during netmap_do_regif(), by
 * 	the nm_krings_create() callback.  All the nm_krings_create callbacks
 * 	actually call netmap_krings_create() to perform this and the other
 * 	common stuff. netmap_krings_create() also takes care of the host rings,
 * 	if needed, by setting their sync callbacks appropriately.
 *
 * 	Additional actions depend on the kind of netmap_adapter that has been
 * 	registered:
 *
 * 	- netmap_hw_adapter:  	     [netmap.c]
 * 	     This is a system netdev/ifp with native netmap support.
 * 	     The ifp is detached from the host stack by redirecting:
 * 	       - transmissions (from the network stack) to netmap_transmit()
 * 	       - receive notifications to the nm_notify() callback for
 * 	         this adapter. The callback is normally netmap_notify(), unless
 * 	         the ifp is attached to a bridge using bwrap, in which case it
 * 	         is netmap_bwrap_intr_notify().
 *
 * 	- netmap_generic_adapter:      [netmap_generic.c]
 * 	      A system netdev/ifp without native netmap support.
 *
 * 	(the decision about native/non native support is taken in
 * 	 netmap_get_hw_na(), called by netmap_get_na())
 *
 * 	- netmap_vp_adapter 		[netmap_vale.c]
 * 	      Returned by netmap_get_bdg_na().
 * 	      This is a persistent or ephemeral VALE port. Ephemeral ports
 * 	      are created on the fly if they don't already exist, and are
 * 	      always attached to a bridge.
 * 	      Persistent VALE ports must must be created seperately, and i
 * 	      then attached like normal NICs. The NIOCREGIF we are examining
 * 	      will find them only if they had previosly been created and
 * 	      attached (see VALE_CTL below).
 *
 * 	- netmap_pipe_adapter 	      [netmap_pipe.c]
 * 	      Returned by netmap_get_pipe_na().
 * 	      Both pipe ends are created, if they didn't already exist.
 *
 * 	- netmap_monitor_adapter      [netmap_monitor.c]
 * 	      Returned by netmap_get_monitor_na().
 * 	      If successful, the nm_sync callbacks of the monitored adapter
 * 	      will be intercepted by the returned monitor.
 *
 * 	- netmap_bwrap_adapter	      [netmap_vale.c]
 * 	      Cannot be obtained in this way, see VALE_CTL below
 *
 *
 * 	os-specific:
 * 	    linux: we first go through linux_netmap_ioctl() to
 * 	           adapt the FreeBSD interface to the linux one.
 *
 *
 * > 3. on each descriptor, the process issues an mmap() request to
 * >    map the shared memory region within the process' address space.
 * >    The list of interesting queues is indicated by a location in
 * >    the shared memory region.
 *
 *      os-specific:
 *  	    FreeBSD: netmap_mmap_single (netmap_freebsd.c).
 *  	    linux:   linux_netmap_mmap (netmap_linux.c).
 *
 * > 4. using the functions in the netmap(4) userspace API, a process
 * >    can look up the occupation state of a queue, access memory buffers,
 * >    and retrieve received packets or enqueue packets to transmit.
 *
 * 	these actions do not involve the kernel.
 *
 * > 5. using some ioctl()s the process can synchronize the userspace view
 * >    of the queue with the actual status in the kernel. This includes both
 * >    receiving the notification of new packets, and transmitting new
 * >    packets on the output interface.
 *
 * 	These are implemented in netmap_ioctl(), NIOCTXSYNC and NIOCRXSYNC
 * 	cases. They invoke the nm_sync callbacks on the netmap_kring
 * 	structures, as initialized in step 2 and maybe later modified
 * 	by a monitor. Monitors, however, will always call the original
 * 	callback before doing anything else.
 *
 *
 * > 6. select() or poll() can be used to wait for events on individual
 * >    transmit or receive queues (or all queues for a given interface).
 *
 * 	Implemented in netmap_poll(). This will call the same nm_sync()
 * 	callbacks as in step 5 above.
 *
 * 	os-specific:
 * 		linux: we first go through linux_netmap_poll() to adapt
 * 		       the FreeBSD interface to the linux one.
 *
 *
 *  ----  VALE_CTL -----
 *
 *  VALE switches are controlled by issuing a NIOCREGIF with a non-null
 *  nr_cmd in the nmreq structure. These subcommands are handled by
 *  netmap_bdg_ctl() in netmap_vale.c. Persistent VALE ports are created
 *  and destroyed by issuing the NETMAP_BDG_NEWIF and NETMAP_BDG_DELIF
 *  subcommands, respectively.
 *
 *  Any network interface known to the system (including a persistent VALE
 *  port) can be attached to a VALE switch by issuing the
 *  NETMAP_BDG_ATTACH subcommand. After the attachment, persistent VALE ports
 *  look exactly like ephemeral VALE ports (as created in step 2 above).  The
 *  attachment of other interfaces, instead, requires the creation of a
 *  netmap_bwrap_adapter.  Moreover, the attached interface must be put in
 *  netmap mode. This may require the creation of a netmap_generic_adapter if
 *  we have no native support for the interface, or if generic adapters have
 *  been forced by sysctl.
 *
 *  Both persistent VALE ports and bwraps are handled by netmap_get_bdg_na(),
 *  called by nm_bdg_ctl_attach(), and discriminated by the nm_bdg_attach()
 *  callback.  In the case of the bwrap, the callback creates the
 *  netmap_bwrap_adapter.  The initialization of the bwrap is then
 *  completed by calling netmap_do_regif() on it, in the nm_bdg_ctl()
 *  callback (netmap_bwrap_bdg_ctl in netmap_vale.c).
 *  A generic adapter for the wrapped ifp will be created if needed, when
 *  netmap_get_bdg_na() calls netmap_get_hw_na().
 *
 *
 *  ---- DATAPATHS -----
 *
 *              -= SYSTEM DEVICE WITH NATIVE SUPPORT =-
 *
 *    na == NA(ifp) == netmap_hw_adapter created in DEVICE_netmap_attach()
 *
 *    - tx from netmap userspace:
 *	 concurrently:
 *           1) ioctl(NIOCTXSYNC)/netmap_poll() in process context
 *                kring->nm_sync() == DEVICE_netmap_txsync()
 *           2) device interrupt handler
 *                na->nm_notify()  == netmap_notify()
 *    - rx from netmap userspace:
 *       concurrently:
 *           1) ioctl(NIOCRXSYNC)/netmap_poll() in process context
 *                kring->nm_sync() == DEVICE_netmap_rxsync()
 *           2) device interrupt handler
 *                na->nm_notify()  == netmap_notify()
 *    - rx from host stack
 *       concurrently:
 *           1) host stack
 *                netmap_transmit()
 *                  na->nm_notify  == netmap_notify()
 *           2) ioctl(NIOCRXSYNC)/netmap_poll() in process context
 *                kring->nm_sync() == netmap_rxsync_from_host_compat
 *                  netmap_rxsync_from_host(na, NULL, NULL)
 *    - tx to host stack
 *           ioctl(NIOCTXSYNC)/netmap_poll() in process context
 *             kring->nm_sync() == netmap_txsync_to_host_compat
 *               netmap_txsync_to_host(na)
 *                 NM_SEND_UP()
 *                   FreeBSD: na->if_input() == ?? XXX
 *                   linux: netif_rx() with NM_MAGIC_PRIORITY_RX
 *
 *
 *
 *               -= SYSTEM DEVICE WITH GENERIC SUPPORT =-
 *
 *    na == NA(ifp) == generic_netmap_adapter created in generic_netmap_attach()
 *
 *    - tx from netmap userspace:
 *       concurrently:
 *           1) ioctl(NIOCTXSYNC)/netmap_poll() in process context
 *               kring->nm_sync() == generic_netmap_txsync()
 *                   linux:   dev_queue_xmit() with NM_MAGIC_PRIORITY_TX
 *                       generic_ndo_start_xmit()
 *                           orig. dev. start_xmit
 *                   FreeBSD: na->if_transmit() == orig. dev if_transmit
 *           2) generic_mbuf_destructor()
 *                   na->nm_notify() == netmap_notify()
 *    - rx from netmap userspace:
 *           1) ioctl(NIOCRXSYNC)/netmap_poll() in process context
 *               kring->nm_sync() == generic_netmap_rxsync()
 *                   mbq_safe_dequeue()
 *           2) device driver
 *               generic_rx_handler()
 *                   mbq_safe_enqueue()
 *                   na->nm_notify() == netmap_notify()
 *    - rx from host stack:
 *        concurrently:
 *           1) host stack
 *               linux: generic_ndo_start_xmit()
 *                   netmap_transmit()
 *               FreeBSD: ifp->if_input() == netmap_transmit
 *               both:
 *                       na->nm_notify() == netmap_notify()
 *           2) ioctl(NIOCRXSYNC)/netmap_poll() in process context
 *                kring->nm_sync() == netmap_rxsync_from_host_compat
 *                  netmap_rxsync_from_host(na, NULL, NULL)
 *    - tx to host stack:
 *           ioctl(NIOCTXSYNC)/netmap_poll() in process context
 *             kring->nm_sync() == netmap_txsync_to_host_compat
 *               netmap_txsync_to_host(na)
 *                 NM_SEND_UP()
 *                   FreeBSD: na->if_input() == ??? XXX
 *                   linux: netif_rx() with NM_MAGIC_PRIORITY_RX
 *
 *
 *                           -= VALE =-
 *
 *   INCOMING:
 *
 *      - VALE ports:
 *          ioctl(NIOCTXSYNC)/netmap_poll() in process context
 *              kring->nm_sync() == netmap_vp_txsync()
 *
 *      - system device with native support:
 *         from cable:
 *             interrupt
 *                na->nm_notify() == netmap_bwrap_intr_notify(ring_nr != host ring)
 *                     kring->nm_sync() == DEVICE_netmap_rxsync()
 *                     netmap_vp_txsync()
 *                     kring->nm_sync() == DEVICE_netmap_rxsync()
 *         from host stack:
 *             netmap_transmit()
 *                na->nm_notify() == netmap_bwrap_intr_notify(ring_nr == host ring)
 *                     kring->nm_sync() == netmap_rxsync_from_host_compat()
 *                     netmap_vp_txsync()
 *
 *      - system device with generic support:
 *         from device driver:
 *            generic_rx_handler()
 *                na->nm_notify() == netmap_bwrap_intr_notify(ring_nr != host ring)
 *                     kring->nm_sync() == generic_netmap_rxsync()
 *                     netmap_vp_txsync()
 *                     kring->nm_sync() == generic_netmap_rxsync()
 *         from host stack:
 *            netmap_transmit()
 *                na->nm_notify() == netmap_bwrap_intr_notify(ring_nr == host ring)
 *                     kring->nm_sync() == netmap_rxsync_from_host_compat()
 *                     netmap_vp_txsync()
 *
 *   (all cases) --> nm_bdg_flush()
 *                      dest_na->nm_notify() == (see below)
 *
 *   OUTGOING:
 *
 *      - VALE ports:
 *         concurrently:
 *             1) ioctlNIOCRXSYNC)/netmap_poll() in process context
 *                    kring->nm_sync() == netmap_vp_rxsync()
 *             2) from nm_bdg_flush()
 *                    na->nm_notify() == netmap_notify()
 *
 *      - system device with native support:
 *          to cable:
 *             na->nm_notify() == netmap_bwrap_notify()
 *                 netmap_vp_rxsync()
 *                 kring->nm_sync() == DEVICE_netmap_txsync()
 *                 netmap_vp_rxsync()
 *          to host stack:
 *                 netmap_vp_rxsync()
 *                 kring->nm_sync() == netmap_txsync_to_host_compat
 *                 netmap_vp_rxsync_locked()
 *
 *      - system device with generic adapter:
 *          to device driver:
 *             na->nm_notify() == netmap_bwrap_notify()
 *                 netmap_vp_rxsync()
 *                 kring->nm_sync() == generic_netmap_txsync()
 *                 netmap_vp_rxsync()
 *          to host stack:
 *                 netmap_vp_rxsync()
 *                 kring->nm_sync() == netmap_txsync_to_host_compat
 *                 netmap_vp_rxsync()
 *
 */

/*
 * OS-specific code that is used only within this file.
 * Other OS-specific code that must be accessed by drivers
 * is present in netmap_kern.h
 */

#if defined(__FreeBSD__)
#include <sys/cdefs.h> /* prerequisite */
#include <sys/types.h>
#include <sys/errno.h>
#include <sys/param.h>	/* defines used in kernel.h */
#include <sys/kernel.h>	/* types used in module initialization */
#include <sys/conf.h>	/* cdevsw struct, UID, GID */
#include <sys/filio.h>	/* FIONBIO */
#include <sys/sockio.h>
#include <sys/socketvar.h>	/* struct socket */
#include <sys/malloc.h>
#include <sys/poll.h>
#include <sys/rwlock.h>
#include <sys/socket.h> /* sockaddrs */
#include <sys/selinfo.h>
#include <sys/sysctl.h>
#include <sys/jail.h>
#include <net/vnet.h>
#include <net/if.h>
#include <net/if_var.h>
#include <net/bpf.h>		/* BIOCIMMEDIATE */
#include <machine/bus.h>	/* bus_dmamap_* */
#include <sys/endian.h>
#include <sys/refcount.h>


/* reduce conditional code */
// linux API, use for the knlist in FreeBSD
#define init_waitqueue_head(x)	knlist_init_mtx(&(x)->si_note, NULL)

void freebsd_selwakeup(struct selinfo *si, int pri);
#define OS_selwakeup(a, b)	freebsd_selwakeup(a, b)

#elif defined(linux)

#include "bsd_glue.h"



#elif defined(__APPLE__)

#warning OSX support is only partial
#include "osx_glue.h"

#else

#error	Unsupported platform

#endif /* unsupported */

/*
 * common headers
 */
#include <net/netmap.h>
#include <dev/netmap/netmap_kern.h>
#include <dev/netmap/netmap_mem2.h>


MALLOC_DEFINE(M_NETMAP, "netmap", "Network memory map");

/*
 * The following variables are used by the drivers and replicate
 * fields in the global memory pool. They only refer to buffers
 * used by physical interfaces.
 */
u_int netmap_total_buffers;
u_int netmap_buf_size;
char *netmap_buffer_base;	/* also address of an invalid buffer */

/* user-controlled variables */
int netmap_verbose;

static int netmap_no_timestamp; /* don't timestamp on rxsync */

SYSCTL_NODE(_dev, OID_AUTO, netmap, CTLFLAG_RW, 0, "Netmap args");
SYSCTL_INT(_dev_netmap, OID_AUTO, verbose,
    CTLFLAG_RW, &netmap_verbose, 0, "Verbose mode");
SYSCTL_INT(_dev_netmap, OID_AUTO, no_timestamp,
    CTLFLAG_RW, &netmap_no_timestamp, 0, "no_timestamp");
int netmap_mitigate = 1;
SYSCTL_INT(_dev_netmap, OID_AUTO, mitigate, CTLFLAG_RW, &netmap_mitigate, 0, "");
int netmap_no_pendintr = 1;
SYSCTL_INT(_dev_netmap, OID_AUTO, no_pendintr,
    CTLFLAG_RW, &netmap_no_pendintr, 0, "Always look for new received packets.");
int netmap_txsync_retry = 2;
SYSCTL_INT(_dev_netmap, OID_AUTO, txsync_retry, CTLFLAG_RW,
    &netmap_txsync_retry, 0 , "Number of txsync loops in bridge's flush.");

int netmap_flags = 0;	/* debug flags */
int netmap_fwd = 0;	/* force transparent mode */

/*
 * netmap_admode selects the netmap mode to use.
 * Invalid values are reset to NETMAP_ADMODE_BEST
 */
enum { NETMAP_ADMODE_BEST = 0,	/* use native, fallback to generic */
	NETMAP_ADMODE_NATIVE,	/* either native or none */
	NETMAP_ADMODE_GENERIC,	/* force generic */
	NETMAP_ADMODE_LAST };
static int netmap_admode = NETMAP_ADMODE_BEST;

int netmap_generic_mit = 100*1000;   /* Generic mitigation interval in nanoseconds. */
int netmap_generic_ringsize = 1024;   /* Generic ringsize. */
int netmap_generic_rings = 1;   /* number of queues in generic. */

SYSCTL_INT(_dev_netmap, OID_AUTO, flags, CTLFLAG_RW, &netmap_flags, 0 , "");
SYSCTL_INT(_dev_netmap, OID_AUTO, fwd, CTLFLAG_RW, &netmap_fwd, 0 , "");
SYSCTL_INT(_dev_netmap, OID_AUTO, admode, CTLFLAG_RW, &netmap_admode, 0 , "");
SYSCTL_INT(_dev_netmap, OID_AUTO, generic_mit, CTLFLAG_RW, &netmap_generic_mit, 0 , "");
SYSCTL_INT(_dev_netmap, OID_AUTO, generic_ringsize, CTLFLAG_RW, &netmap_generic_ringsize, 0 , "");
SYSCTL_INT(_dev_netmap, OID_AUTO, generic_rings, CTLFLAG_RW, &netmap_generic_rings, 0 , "");

NMG_LOCK_T	netmap_global_lock;


static void
nm_kr_get(struct netmap_kring *kr)
{
	while (NM_ATOMIC_TEST_AND_SET(&kr->nr_busy))
		tsleep(kr, 0, "NM_KR_GET", 4);
}


/*
 * mark the ring as stopped, and run through the locks
 * to make sure other users get to see it.
 */
<<<<<<< HEAD
void
=======
static void
>>>>>>> 63777ebb
netmap_disable_ring(struct netmap_kring *kr)
{
	kr->nkr_stopped = 1;
	nm_kr_get(kr);
	mtx_lock(&kr->q_lock);
	mtx_unlock(&kr->q_lock);
	nm_kr_put(kr);
}

<<<<<<< HEAD

static void
netmap_set_all_rings(struct ifnet *ifp, int stopped)
=======
/* stop or enable a single tx ring */
void
netmap_set_txring(struct netmap_adapter *na, u_int ring_id, int stopped)
{
	if (stopped)
		netmap_disable_ring(na->tx_rings + ring_id);
	else
		na->tx_rings[ring_id].nkr_stopped = 0;
}

/* stop or enable a single rx ring */
void
netmap_set_rxring(struct netmap_adapter *na, u_int ring_id, int stopped)
{
	if (stopped)
		netmap_disable_ring(na->rx_rings + ring_id);
	else
		na->rx_rings[ring_id].nkr_stopped = 0;
}


/* stop or enable all the rings of na */
void
netmap_set_all_rings(struct netmap_adapter *na, int stopped)
>>>>>>> 63777ebb
{
	int i;
	u_int ntx, nrx;

	if (!nm_netmap_on(na))
		return;

	ntx = netmap_real_tx_rings(na);
	nrx = netmap_real_rx_rings(na);

<<<<<<< HEAD
	ntx = netmap_real_tx_rings(na);
	nrx = netmap_real_rx_rings(na);

	for (i = 0; i < ntx; i++) {
		if (stopped)
			netmap_disable_ring(na->tx_rings + i);
		else
			na->tx_rings[i].nkr_stopped = 0;
		na->nm_notify(na, i, NR_TX, NAF_DISABLE_NOTIFY);
	}

	for (i = 0; i < nrx; i++) {
		if (stopped)
			netmap_disable_ring(na->rx_rings + i);
		else
			na->rx_rings[i].nkr_stopped = 0;
		na->nm_notify(na, i, NR_RX, NAF_DISABLE_NOTIFY);
	}
}


=======
	for (i = 0; i < ntx; i++) {
		netmap_set_txring(na, i, stopped);
	}

	for (i = 0; i < nrx; i++) {
		netmap_set_rxring(na, i, stopped);
	}
}

/*
 * Convenience function used in drivers.  Waits for current txsync()s/rxsync()s
 * to finish and prevents any new one from starting.  Call this before turning
 * netmap mode off, or before removing the harware rings (e.g., on module
 * onload).  As a rule of thumb for linux drivers, this should be placed near
 * each napi_disable().
 */
>>>>>>> 63777ebb
void
netmap_disable_all_rings(struct ifnet *ifp)
{
	netmap_set_all_rings(NA(ifp), 1 /* stopped */);
}

<<<<<<< HEAD

=======
/*
 * Convenience function used in drivers.  Re-enables rxsync and txsync on the
 * adapter's rings In linux drivers, this should be placed near each
 * napi_enable().
 */
>>>>>>> 63777ebb
void
netmap_enable_all_rings(struct ifnet *ifp)
{
	netmap_set_all_rings(NA(ifp), 0 /* enabled */);
}


/*
 * generic bound_checking function
 */
u_int
nm_bound_var(u_int *v, u_int dflt, u_int lo, u_int hi, const char *msg)
{
	u_int oldv = *v;
	const char *op = NULL;

	if (dflt < lo)
		dflt = lo;
	if (dflt > hi)
		dflt = hi;
	if (oldv < lo) {
		*v = dflt;
		op = "Bump";
	} else if (oldv > hi) {
		*v = hi;
		op = "Clamp";
	}
	if (op && msg)
		printf("%s %s to %d (was %d)\n", op, msg, *v, oldv);
	return *v;
}


/*
 * packet-dump function, user-supplied or static buffer.
 * The destination buffer must be at least 30+4*len
 */
const char *
nm_dump_buf(char *p, int len, int lim, char *dst)
{
	static char _dst[8192];
	int i, j, i0;
	static char hex[] ="0123456789abcdef";
	char *o;	/* output position */

#define P_HI(x)	hex[((x) & 0xf0)>>4]
#define P_LO(x)	hex[((x) & 0xf)]
#define P_C(x)	((x) >= 0x20 && (x) <= 0x7e ? (x) : '.')
	if (!dst)
		dst = _dst;
	if (lim <= 0 || lim > len)
		lim = len;
	o = dst;
	sprintf(o, "buf 0x%p len %d lim %d\n", p, len, lim);
	o += strlen(o);
	/* hexdump routine */
	for (i = 0; i < lim; ) {
		sprintf(o, "%5d: ", i);
		o += strlen(o);
		memset(o, ' ', 48);
		i0 = i;
		for (j=0; j < 16 && i < lim; i++, j++) {
			o[j*3] = P_HI(p[i]);
			o[j*3+1] = P_LO(p[i]);
		}
		i = i0;
		for (j=0; j < 16 && i < lim; i++, j++)
			o[j + 48] = P_C(p[i]);
		o[j+48] = '\n';
		o += j+49;
	}
	*o = '\0';
#undef P_HI
#undef P_LO
#undef P_C
	return dst;
}


/*
 * Fetch configuration from the device, to cope with dynamic
 * reconfigurations after loading the module.
 */
/* call with NMG_LOCK held */
int
netmap_update_config(struct netmap_adapter *na)
{
	u_int txr, txd, rxr, rxd;

	txr = txd = rxr = rxd = 0;
	if (na->nm_config == NULL ||
	    na->nm_config(na, &txr, &txd, &rxr, &rxd))
	{
		/* take whatever we had at init time */
		txr = na->num_tx_rings;
		txd = na->num_tx_desc;
		rxr = na->num_rx_rings;
		rxd = na->num_rx_desc;
	}

	if (na->num_tx_rings == txr && na->num_tx_desc == txd &&
	    na->num_rx_rings == rxr && na->num_rx_desc == rxd)
		return 0; /* nothing changed */
	if (netmap_verbose || na->active_fds > 0) {
		D("stored config %s: txring %d x %d, rxring %d x %d",
			na->name,
			na->num_tx_rings, na->num_tx_desc,
			na->num_rx_rings, na->num_rx_desc);
		D("new config %s: txring %d x %d, rxring %d x %d",
			na->name, txr, txd, rxr, rxd);
	}
	if (na->active_fds == 0) {
		D("configuration changed (but fine)");
		na->num_tx_rings = txr;
		na->num_tx_desc = txd;
		na->num_rx_rings = rxr;
		na->num_rx_desc = rxd;
		return 0;
	}
	D("configuration changed while active, this is bad...");
	return 1;
}

<<<<<<< HEAD
static int
netmap_txsync_to_host_compat(struct netmap_kring *kring, int flags)
{
	(void)flags;
=======
/* kring->nm_sync callback for the host tx ring */
static int
netmap_txsync_to_host_compat(struct netmap_kring *kring, int flags)
{
	(void)flags; /* unused */
>>>>>>> 63777ebb
	netmap_txsync_to_host(kring->na);
	return 0;
}

<<<<<<< HEAD
static int
netmap_rxsync_from_host_compat(struct netmap_kring *kring, int flags)
{
	(void)flags;
=======
/* kring->nm_sync callback for the host rx ring */
static int
netmap_rxsync_from_host_compat(struct netmap_kring *kring, int flags)
{
	(void)flags; /* unused */
>>>>>>> 63777ebb
	netmap_rxsync_from_host(kring->na, NULL, NULL);
	return 0;
}



/* create the krings array and initialize the fields common to all adapters.
 * The array layout is this:
 *
 *                    +----------+
 * na->tx_rings ----->|          | \
 *                    |          |  } na->num_tx_ring
 *                    |          | /
 *                    +----------+
 *                    |          |    host tx kring
 * na->rx_rings ----> +----------+
 *                    |          | \
 *                    |          |  } na->num_rx_rings
 *                    |          | /
 *                    +----------+
 *                    |          |    host rx kring
 *                    +----------+
 * na->tailroom ----->|          | \
 *                    |          |  } tailroom bytes
 *                    |          | /
 *                    +----------+
 *
 * Note: for compatibility, host krings are created even when not needed.
 * The tailroom space is currently used by vale ports for allocating leases.
 */
<<<<<<< HEAD
=======
/* call with NMG_LOCK held */
>>>>>>> 63777ebb
int
netmap_krings_create(struct netmap_adapter *na, u_int tailroom)
{
	u_int i, len, ndesc;
	struct netmap_kring *kring;
	u_int ntx, nrx;

	/* account for the (possibly fake) host rings */
	ntx = na->num_tx_rings + 1;
	nrx = na->num_rx_rings + 1;

	len = (ntx + nrx) * sizeof(struct netmap_kring) + tailroom;

	na->tx_rings = malloc((size_t)len, M_DEVBUF, M_NOWAIT | M_ZERO);
	if (na->tx_rings == NULL) {
		D("Cannot allocate krings");
		return ENOMEM;
	}
	na->rx_rings = na->tx_rings + ntx;

	/*
	 * All fields in krings are 0 except the one initialized below.
	 * but better be explicit on important kring fields.
	 */
	ndesc = na->num_tx_desc;
	for (i = 0; i < ntx; i++) { /* Transmit rings */
		kring = &na->tx_rings[i];
		bzero(kring, sizeof(*kring));
		kring->na = na;
		kring->ring_id = i;
		kring->nkr_num_slots = ndesc;
		if (i < na->num_tx_rings) {
			kring->nm_sync = na->nm_txsync;
		} else if (i == na->num_tx_rings) {
			kring->nm_sync = netmap_txsync_to_host_compat;
		}
		/*
		 * IMPORTANT: Always keep one slot empty.
		 */
		kring->rhead = kring->rcur = kring->nr_hwcur = 0;
		kring->rtail = kring->nr_hwtail = ndesc - 1;
<<<<<<< HEAD
		snprintf(kring->name, sizeof(kring->name) - 1, "%s TX%d", NM_IFPNAME(na->ifp), i);
=======
		snprintf(kring->name, sizeof(kring->name) - 1, "%s TX%d", na->name, i);
>>>>>>> 63777ebb
		ND("ktx %s h %d c %d t %d",
			kring->name, kring->rhead, kring->rcur, kring->rtail);
		mtx_init(&kring->q_lock, "nm_txq_lock", NULL, MTX_DEF);
		init_waitqueue_head(&kring->si);
	}

	ndesc = na->num_rx_desc;
	for (i = 0; i < nrx; i++) { /* Receive rings */
		kring = &na->rx_rings[i];
		bzero(kring, sizeof(*kring));
		kring->na = na;
		kring->ring_id = i;
		kring->nkr_num_slots = ndesc;
		if (i < na->num_rx_rings) {
			kring->nm_sync = na->nm_rxsync;
		} else if (i == na->num_rx_rings) {
			kring->nm_sync = netmap_rxsync_from_host_compat;
		}
		kring->rhead = kring->rcur = kring->nr_hwcur = 0;
		kring->rtail = kring->nr_hwtail = 0;
<<<<<<< HEAD
		snprintf(kring->name, sizeof(kring->name) - 1, "%s RX%d", NM_IFPNAME(na->ifp), i);
=======
		snprintf(kring->name, sizeof(kring->name) - 1, "%s RX%d", na->name, i);
>>>>>>> 63777ebb
		ND("krx %s h %d c %d t %d",
			kring->name, kring->rhead, kring->rcur, kring->rtail);
		mtx_init(&kring->q_lock, "nm_rxq_lock", NULL, MTX_DEF);
		init_waitqueue_head(&kring->si);
	}
	init_waitqueue_head(&na->tx_si);
	init_waitqueue_head(&na->rx_si);

	na->tailroom = na->rx_rings + nrx;

	return 0;
}


/* undo the actions performed by netmap_krings_create */
<<<<<<< HEAD
=======
/* call with NMG_LOCK held */
>>>>>>> 63777ebb
void
netmap_krings_delete(struct netmap_adapter *na)
{
	struct netmap_kring *kring = na->tx_rings;

	/* we rely on the krings layout described above */
	for ( ; kring != na->tailroom; kring++) {
		mtx_destroy(&kring->q_lock);
	}
	free(na->tx_rings, M_DEVBUF);
	na->tx_rings = na->rx_rings = na->tailroom = NULL;
}

<<<<<<< HEAD

/*
 * Destructor for NIC ports. They also have an mbuf queue
 * on the rings connected to the host so we need to purge
 * them first.
 */
static void
netmap_hw_krings_delete(struct netmap_adapter *na)
{
	struct mbq *q = &na->rx_rings[na->num_rx_rings].rx_queue;

	ND("destroy sw mbq with len %d", mbq_len(q));
	mbq_purge(q);
	mbq_safe_destroy(q);
	netmap_krings_delete(na);
}


static struct netmap_if*
netmap_if_new(const char *ifname, struct netmap_adapter *na)
{
	struct netmap_if *nifp;

	if (netmap_update_config(na)) {
		/* configuration mismatch, report and fail */
		return NULL;
	}

	if (na->active_fds)
		goto final;

	if (na->nm_krings_create(na))
		goto cleanup;

	if (netmap_mem_rings_create(na))
		goto cleanup;

final:

	nifp = netmap_mem_if_new(ifname, na);
	if (nifp == NULL)
		goto cleanup;

	return (nifp);

cleanup:

	if (na->active_fds == 0) {
		netmap_mem_rings_delete(na);
		na->nm_krings_delete(na);
	}

	return NULL;
}

=======
>>>>>>> 63777ebb

/*
 * Destructor for NIC ports. They also have an mbuf queue
 * on the rings connected to the host so we need to purge
 * them first.
 */
<<<<<<< HEAD
static int
netmap_get_memory_locked(struct netmap_priv_d* p)
{
	struct netmap_mem_d *nmd;
	int error = 0;

	if (p->np_na == NULL) {
		if (!netmap_mmap_unreg)
			return ENODEV;
		/* for compatibility with older versions of the API
 		 * we use the global allocator when no interface has been
 		 * registered
 		 */
		nmd = &nm_mem;
	} else {
		nmd = p->np_na->nm_mem;
	}
	if (p->np_mref == NULL) {
		error = netmap_mem_finalize(nmd);
		if (!error)
			p->np_mref = nmd;
	} else if (p->np_mref != nmd) {
		/* a virtual port has been registered, but previous
 		 * syscalls already used the global allocator.
 		 * We cannot continue
 		 */
		error = ENODEV;
	}
	return error;
}


int
netmap_get_memory(struct netmap_priv_d* p)
=======
/* call with NMG_LOCK held */
static void
netmap_hw_krings_delete(struct netmap_adapter *na)
>>>>>>> 63777ebb
{
	struct mbq *q = &na->rx_rings[na->num_rx_rings].rx_queue;

<<<<<<< HEAD

static int
netmap_have_memory_locked(struct netmap_priv_d* p)
{
	return p->np_mref != NULL;
}


static void
netmap_drop_memory_locked(struct netmap_priv_d* p)
{
	if (p->np_mref) {
		netmap_mem_deref(p->np_mref);
		p->np_mref = NULL;
	}
}
=======
	ND("destroy sw mbq with len %d", mbq_len(q));
	mbq_purge(q);
	mbq_safe_destroy(q);
	netmap_krings_delete(na);
}

>>>>>>> 63777ebb


/*
 * Undo everything that was done in netmap_do_regif(). In particular,
 * call nm_register(ifp,0) to stop netmap mode on the interface and
 * revert to normal operation.
 */
/* call with NMG_LOCK held */
static void netmap_unset_ringid(struct netmap_priv_d *);
static void
netmap_do_unregif(struct netmap_priv_d *priv)
{
	struct netmap_adapter *na = priv->np_na;

	NMG_LOCK_ASSERT();
	na->active_fds--;
	if (na->active_fds <= 0) {	/* last instance */

		if (netmap_verbose)
			D("deleting last instance for %s", na->name);
		/*
		 * (TO CHECK) This function is only called
		 * when the last reference to this file descriptor goes
		 * away. This means we cannot have any pending poll()
		 * or interrupt routine operating on the structure.
		 * XXX The file may be closed in a thread while
		 * another thread is using it.
		 * Linux keeps the file opened until the last reference
		 * by any outstanding ioctl/poll or mmap is gone.
		 * FreeBSD does not track mmap()s (but we do) and
		 * wakes up any sleeping poll(). Need to check what
		 * happens if the close() occurs while a concurrent
		 * syscall is running.
		 */
<<<<<<< HEAD
		if (ifp)
			na->nm_register(na, 0); /* off, clear flags */
=======
		na->nm_register(na, 0); /* off, clear flags */
>>>>>>> 63777ebb
		/* Wake up any sleeping threads. netmap_poll will
		 * then return POLLERR
		 * XXX The wake up now must happen during *_down(), when
		 * we order all activities to stop. -gl
		 */
		/* XXX kqueue(9) needed; these will mirror knlist_init. */
		/* knlist_destroy(&na->tx_si.si_note); */
		/* knlist_destroy(&na->rx_si.si_note); */

		/* delete rings and buffers */
		netmap_mem_rings_delete(na);
		na->nm_krings_delete(na);
	}
	/* possibily decrement counter of tx_si/rx_si users */
	netmap_unset_ringid(priv);
	/* delete the nifp */
	netmap_mem_if_delete(na, priv->np_nifp);
	/* drop the allocator */
	netmap_mem_deref(na->nm_mem, na);
	/* mark the priv as unregistered */
	priv->np_na = NULL;
	priv->np_nifp = NULL;
}

/* call with NMG_LOCK held */
static __inline int
nm_tx_si_user(struct netmap_priv_d *priv)
{
	return (priv->np_na != NULL &&
		(priv->np_txqlast - priv->np_txqfirst > 1));
}

<<<<<<< HEAD
static __inline int
nm_tx_si_user(struct netmap_priv_d *priv)
{
	return (priv->np_na != NULL &&
		(priv->np_txqlast - priv->np_txqfirst > 1));
}

=======
/* call with NMG_LOCK held */
>>>>>>> 63777ebb
static __inline int
nm_rx_si_user(struct netmap_priv_d *priv)
{
	return (priv->np_na != NULL &&
		(priv->np_rxqlast - priv->np_rxqfirst > 1));
}


/*
 * Destructor of the netmap_priv_d, called when the fd has
 * no active open() and mmap().
 * Undo all the things done by NIOCREGIF.
 *
 * returns 1 if this is the last instance and we can free priv
 */
/* call with NMG_LOCK held */
int
netmap_dtor_locked(struct netmap_priv_d *priv)
{
	struct netmap_adapter *na = priv->np_na;

#ifdef __FreeBSD__
	/*
	 * np_refcount is the number of active mmaps on
	 * this file descriptor
	 */
	if (--priv->np_refcount > 0) {
		return 0;
	}
#endif /* __FreeBSD__ */
	if (!na) {
	    return 1; //XXX is it correct?
	}
<<<<<<< HEAD
	netmap_do_unregif(priv, priv->np_nifp);
	priv->np_nifp = NULL;
	netmap_drop_memory_locked(priv);
	if (priv->np_na) {
		if (nm_tx_si_user(priv))
			na->tx_si_users--;
		if (nm_rx_si_user(priv))
			na->rx_si_users--;
		netmap_adapter_put(na);
		priv->np_na = NULL;
	}
=======
	netmap_do_unregif(priv);
	netmap_adapter_put(na);
>>>>>>> 63777ebb
	return 1;
}


<<<<<<< HEAD
=======
/* call with NMG_LOCK *not* held */
>>>>>>> 63777ebb
void
netmap_dtor(void *data)
{
	struct netmap_priv_d *priv = data;
	int last_instance;

	NMG_LOCK();
	last_instance = netmap_dtor_locked(priv);
	NMG_UNLOCK();
	if (last_instance) {
		bzero(priv, sizeof(*priv));	/* for safety */
		free(priv, M_DEVBUF);
	}
}




/*
 * Handlers for synchronization of the queues from/to the host.
 * Netmap has two operating modes:
 * - in the default mode, the rings connected to the host stack are
 *   just another ring pair managed by userspace;
 * - in transparent mode (XXX to be defined) incoming packets
 *   (from the host or the NIC) are marked as NS_FORWARD upon
 *   arrival, and the user application has a chance to reset the
 *   flag for packets that should be dropped.
 *   On the RXSYNC or poll(), packets in RX rings between
 *   kring->nr_kcur and ring->cur with NS_FORWARD still set are moved
 *   to the other side.
 * The transfer NIC --> host is relatively easy, just encapsulate
 * into mbufs and we are done. The host --> NIC side is slightly
 * harder because there might not be room in the tx ring so it
 * might take a while before releasing the buffer.
 */


/*
 * pass a chain of buffers to the host stack as coming from 'dst'
 * We do not need to lock because the queue is private.
 */
static void
netmap_send_up(struct ifnet *dst, struct mbq *q)
{
	struct mbuf *m;

	/* send packets up, outside the lock */
	while ((m = mbq_dequeue(q)) != NULL) {
		if (netmap_verbose & NM_VERB_HOST)
			D("sending up pkt %p size %d", m, MBUF_LEN(m));
		NM_SEND_UP(dst, m);
	}
	mbq_destroy(q);
}


/*
 * put a copy of the buffers marked NS_FORWARD into an mbuf chain.
 * Take packets from hwcur to ring->head marked NS_FORWARD (or forced)
 * and pass them up. Drop remaining packets in the unlikely event
 * of an mbuf shortage.
 */
static void
netmap_grab_packets(struct netmap_kring *kring, struct mbq *q, int force)
{
	u_int const lim = kring->nkr_num_slots - 1;
	u_int const head = kring->ring->head;
	u_int n;
	struct netmap_adapter *na = kring->na;

	for (n = kring->nr_hwcur; n != head; n = nm_next(n, lim)) {
		struct mbuf *m;
		struct netmap_slot *slot = &kring->ring->slot[n];

		if ((slot->flags & NS_FORWARD) == 0 && !force)
			continue;
<<<<<<< HEAD
		if (slot->len < 14 || slot->len > NETMAP_BDG_BUF_SIZE(na->nm_mem)) {
=======
		if (slot->len < 14 || slot->len > NETMAP_BUF_SIZE(na)) {
>>>>>>> 63777ebb
			RD(5, "bad pkt at %d len %d", n, slot->len);
			continue;
		}
		slot->flags &= ~NS_FORWARD; // XXX needed ?
		/* XXX TODO: adapt to the case of a multisegment packet */
<<<<<<< HEAD
		m = m_devget(BDG_NMB(na, slot), slot->len, 0, na->ifp, NULL);
=======
		m = m_devget(NMB(na, slot), slot->len, 0, na->ifp, NULL);
>>>>>>> 63777ebb

		if (m == NULL)
			break;
		mbq_enqueue(q, m);
	}
}


/*
 * Send to the NIC rings packets marked NS_FORWARD between
 * kring->nr_hwcur and kring->rhead
 * Called under kring->rx_queue.lock on the sw rx ring,
 */
static u_int
netmap_sw_to_nic(struct netmap_adapter *na)
{
	struct netmap_kring *kring = &na->rx_rings[na->num_rx_rings];
	struct netmap_slot *rxslot = kring->ring->slot;
	u_int i, rxcur = kring->nr_hwcur;
	u_int const head = kring->rhead;
	u_int const src_lim = kring->nkr_num_slots - 1;
	u_int sent = 0;

	/* scan rings to find space, then fill as much as possible */
	for (i = 0; i < na->num_tx_rings; i++) {
		struct netmap_kring *kdst = &na->tx_rings[i];
		struct netmap_ring *rdst = kdst->ring;
		u_int const dst_lim = kdst->nkr_num_slots - 1;

		/* XXX do we trust ring or kring->rcur,rtail ? */
		for (; rxcur != head && !nm_ring_empty(rdst);
		     rxcur = nm_next(rxcur, src_lim) ) {
			struct netmap_slot *src, *dst, tmp;
			u_int dst_cur = rdst->cur;

			src = &rxslot[rxcur];
			if ((src->flags & NS_FORWARD) == 0 && !netmap_fwd)
				continue;

			sent++;

			dst = &rdst->slot[dst_cur];

			tmp = *src;

			src->buf_idx = dst->buf_idx;
			src->flags = NS_BUF_CHANGED;

			dst->buf_idx = tmp.buf_idx;
			dst->len = tmp.len;
			dst->flags = NS_BUF_CHANGED;

			rdst->cur = nm_next(dst_cur, dst_lim);
		}
		/* if (sent) XXX txsync ? */
	}
	return sent;
}


/*
 * netmap_txsync_to_host() passes packets up. We are called from a
 * system call in user process context, and the only contention
 * can be among multiple user threads erroneously calling
 * this routine concurrently.
 */
void
netmap_txsync_to_host(struct netmap_adapter *na)
{
	struct netmap_kring *kring = &na->tx_rings[na->num_tx_rings];
	struct netmap_ring *ring = kring->ring;
	u_int const lim = kring->nkr_num_slots - 1;
	u_int const head = kring->rhead;
	struct mbq q;

	/* Take packets from hwcur to head and pass them up.
	 * force head = cur since netmap_grab_packets() stops at head
	 * In case of no buffers we give up. At the end of the loop,
	 * the queue is drained in all cases.
	 */
	mbq_init(&q);
	ring->cur = head;
	netmap_grab_packets(kring, &q, 1 /* force */);
	ND("have %d pkts in queue", mbq_len(&q));
	kring->nr_hwcur = head;
	kring->nr_hwtail = head + lim;
	if (kring->nr_hwtail > lim)
		kring->nr_hwtail -= lim + 1;
	nm_txsync_finalize(kring);

	netmap_send_up(na->ifp, &q);
}


/*
 * rxsync backend for packets coming from the host stack.
 * They have been put in kring->rx_queue by netmap_transmit().
 * We protect access to the kring using kring->rx_queue.lock
 *
 * This routine also does the selrecord if called from the poll handler
 * (we know because td != NULL).
 *
 * NOTE: on linux, selrecord() is defined as a macro and uses pwait
 *     as an additional hidden argument.
 * returns the number of packets delivered to tx queues in
 * transparent mode, or a negative value if error
 */
int
netmap_rxsync_from_host(struct netmap_adapter *na, struct thread *td, void *pwait)
{
	struct netmap_kring *kring = &na->rx_rings[na->num_rx_rings];
	struct netmap_ring *ring = kring->ring;
	u_int nm_i, n;
	u_int const lim = kring->nkr_num_slots - 1;
	u_int const head = kring->rhead;
	int ret = 0;
	struct mbq *q = &kring->rx_queue;

	(void)pwait;	/* disable unused warnings */
	(void)td;

<<<<<<< HEAD
	mtx_lock(&q->lock);
=======
	mbq_lock(q);
>>>>>>> 63777ebb

	/* First part: import newly received packets */
	n = mbq_len(q);
	if (n) { /* grab packets from the queue */
		struct mbuf *m;
		uint32_t stop_i;

		nm_i = kring->nr_hwtail;
		stop_i = nm_prev(nm_i, lim);
		while ( nm_i != stop_i && (m = mbq_dequeue(q)) != NULL ) {
			int len = MBUF_LEN(m);
			struct netmap_slot *slot = &ring->slot[nm_i];

<<<<<<< HEAD
			m_copydata(m, 0, len, BDG_NMB(na, slot));
			ND("nm %d len %d", nm_i, len);
			if (netmap_verbose)
                                D("%s", nm_dump_buf(BDG_NMB(na, slot),len, 128, NULL));
=======
			m_copydata(m, 0, len, NMB(na, slot));
			ND("nm %d len %d", nm_i, len);
			if (netmap_verbose)
                                D("%s", nm_dump_buf(NMB(na, slot),len, 128, NULL));
>>>>>>> 63777ebb

			slot->len = len;
			slot->flags = kring->nkr_slot_flags;
			nm_i = nm_next(nm_i, lim);
			m_freem(m);
		}
		kring->nr_hwtail = nm_i;
	}

	/*
	 * Second part: skip past packets that userspace has released.
	 */
	nm_i = kring->nr_hwcur;
	if (nm_i != head) { /* something was released */
		if (netmap_fwd || kring->ring->flags & NR_FORWARD)
			ret = netmap_sw_to_nic(na);
		kring->nr_hwcur = head;
	}

	nm_rxsync_finalize(kring);

	/* access copies of cur,tail in the kring */
	if (kring->rcur == kring->rtail && td) /* no bufs available */
		selrecord(td, &kring->si);

<<<<<<< HEAD
	mtx_unlock(&q->lock);
=======
	mbq_unlock(q);
>>>>>>> 63777ebb
	return ret;
}


/* Get a netmap adapter for the port.
 *
 * If it is possible to satisfy the request, return 0
 * with *na containing the netmap adapter found.
 * Otherwise return an error code, with *na containing NULL.
 *
 * When the port is attached to a bridge, we always return
 * EBUSY.
 * Otherwise, if the port is already bound to a file descriptor,
 * then we unconditionally return the existing adapter into *na.
 * In all the other cases, we return (into *na) either native,
 * generic or NULL, according to the following table:
 *
 *					native_support
 * active_fds   dev.netmap.admode         YES     NO
 * -------------------------------------------------------
 *    >0              *                 NA(ifp) NA(ifp)
 *
 *     0        NETMAP_ADMODE_BEST      NATIVE  GENERIC
 *     0        NETMAP_ADMODE_NATIVE    NATIVE   NULL
 *     0        NETMAP_ADMODE_GENERIC   GENERIC GENERIC
 *
 */

int
netmap_get_hw_na(struct ifnet *ifp, struct netmap_adapter **na)
{
	/* generic support */
	int i = netmap_admode;	/* Take a snapshot. */
	int error = 0;
	struct netmap_adapter *prev_na;
	struct netmap_generic_adapter *gna;

	*na = NULL; /* default */

	/* reset in case of invalid value */
	if (i < NETMAP_ADMODE_BEST || i >= NETMAP_ADMODE_LAST)
		i = netmap_admode = NETMAP_ADMODE_BEST;

	if (NETMAP_CAPABLE(ifp)) {
		prev_na = NA(ifp);
		/* If an adapter already exists, return it if
		 * there are active file descriptors or if
		 * netmap is not forced to use generic
		 * adapters.
		 */
<<<<<<< HEAD
		if (NA(ifp)->active_fds > 0
			|| i != NETMAP_ADMODE_GENERIC
=======
		if (NETMAP_OWNED_BY_ANY(prev_na)
			|| i != NETMAP_ADMODE_GENERIC
			|| prev_na->na_flags & NAF_FORCE_NATIVE
>>>>>>> 63777ebb
#ifdef WITH_PIPES
			/* ugly, but we cannot allow an adapter switch
			 * if some pipe is referring to this one
			 */
<<<<<<< HEAD
			|| NA(ifp)->na_next_pipe > 0
#endif
		) {
			*na = NA(ifp);
=======
			|| prev_na->na_next_pipe > 0
#endif
		) {
			*na = prev_na;
>>>>>>> 63777ebb
			return 0;
		}
	}

	/* If there isn't native support and netmap is not allowed
	 * to use generic adapters, we cannot satisfy the request.
	 */
	if (!NETMAP_CAPABLE(ifp) && i == NETMAP_ADMODE_NATIVE)
		return EOPNOTSUPP;

	/* Otherwise, create a generic adapter and return it,
	 * saving the previously used netmap adapter, if any.
	 *
	 * Note that here 'prev_na', if not NULL, MUST be a
	 * native adapter, and CANNOT be a generic one. This is
	 * true because generic adapters are created on demand, and
	 * destroyed when not used anymore. Therefore, if the adapter
	 * currently attached to an interface 'ifp' is generic, it
	 * must be that
	 * (NA(ifp)->active_fds > 0 || NETMAP_OWNED_BY_KERN(NA(ifp))).
	 * Consequently, if NA(ifp) is generic, we will enter one of
	 * the branches above. This ensures that we never override
	 * a generic adapter with another generic adapter.
	 */
	prev_na = NA(ifp);
	error = generic_netmap_attach(ifp);
	if (error)
		return error;

	*na = NA(ifp);
	gna = (struct netmap_generic_adapter*)NA(ifp);
	gna->prev = prev_na; /* save old na */
	if (prev_na != NULL) {
		ifunit_ref(ifp->if_xname);
		// XXX add a refcount ?
		netmap_adapter_get(prev_na);
	}
	ND("Created generic NA %p (prev %p)", gna, gna->prev);

	return 0;
}


/*
 * MUST BE CALLED UNDER NMG_LOCK()
 *
 * Get a refcounted reference to a netmap adapter attached
 * to the interface specified by nmr.
 * This is always called in the execution of an ioctl().
 *
 * Return ENXIO if the interface specified by the request does
 * not exist, ENOTSUP if netmap is not supported by the interface,
 * EBUSY if the interface is already attached to a bridge,
 * EINVAL if parameters are invalid, ENOMEM if needed resources
 * could not be allocated.
 * If successful, hold a reference to the netmap adapter.
 *
 * No reference is kept on the real interface, which may then
 * disappear at any time.
 */
int
netmap_get_na(struct nmreq *nmr, struct netmap_adapter **na, int create)
{
	struct ifnet *ifp = NULL;
	int error = 0;
	struct netmap_adapter *ret = NULL;

	*na = NULL;     /* default return value */

	NMG_LOCK_ASSERT();

<<<<<<< HEAD
=======
	/* we cascade through all possibile types of netmap adapter.
	 * All netmap_get_*_na() functions return an error and an na,
	 * with the following combinations:
	 *
	 * error    na
	 *   0	   NULL		type doesn't match
	 *  !0	   NULL		type matches, but na creation/lookup failed
	 *   0	  !NULL		type matches and na created/found
	 *  !0    !NULL		impossible
	 */

	/* try to see if this is a monitor port */
	error = netmap_get_monitor_na(nmr, na, create);
	if (error || *na != NULL)
		return error;

	/* try to see if this is a pipe port */
>>>>>>> 63777ebb
	error = netmap_get_pipe_na(nmr, na, create);
	if (error || *na != NULL)
		return error;

<<<<<<< HEAD
=======
	/* try to see if this is a bridge port */
>>>>>>> 63777ebb
	error = netmap_get_bdg_na(nmr, na, create);
	if (error)
		return error;

	if (*na != NULL) /* valid match in netmap_get_bdg_na() */
		goto pipes;

<<<<<<< HEAD
=======
	/*
	 * This must be a hardware na, lookup the name in the system.
	 * Note that by hardware we actually mean "it shows up in ifconfig".
	 * This may still be a tap, a veth/epair, or even a
	 * persistent VALE port.
	 */
>>>>>>> 63777ebb
	ifp = ifunit_ref(nmr->nr_name);
	if (ifp == NULL) {
	        return ENXIO;
	}

	error = netmap_get_hw_na(ifp, &ret);
	if (error)
		goto out;

<<<<<<< HEAD
	/* Users cannot use the NIC attached to a bridge directly */
	if (NETMAP_OWNED_BY_KERN(ret)) {
		error = EBUSY;
		goto out;
	}
=======
>>>>>>> 63777ebb
	*na = ret;
	netmap_adapter_get(ret);

pipes:
<<<<<<< HEAD
=======
	/*
	 * If we are opening a pipe whose parent was not in netmap mode,
	 * we have to allocate the pipe array now.
	 * XXX get rid of this clumsiness (2014-03-15)
	 */
>>>>>>> 63777ebb
	error = netmap_pipe_alloc(*na, nmr);

out:
	if (error && ret != NULL)
		netmap_adapter_put(ret);

	if (ifp)
<<<<<<< HEAD
		if_rele(ifp);
=======
		if_rele(ifp); /* allow live unloading of drivers modules */
>>>>>>> 63777ebb

	return error;
}


/*
 * validate parameters on entry for *_txsync()
 * Returns ring->cur if ok, or something >= kring->nkr_num_slots
 * in case of error.
<<<<<<< HEAD
 *
 * rhead, rcur and rtail=hwtail are stored from previous round.
 * hwcur is the next packet to send to the ring.
 *
 * We want
 *    hwcur <= *rhead <= head <= cur <= tail = *rtail <= hwtail
 *
 * hwcur, rhead, rtail and hwtail are reliable
 */
u_int
nm_txsync_prologue(struct netmap_kring *kring)
{
	struct netmap_ring *ring = kring->ring;
	u_int head = ring->head; /* read only once */
	u_int cur = ring->cur; /* read only once */
	u_int n = kring->nkr_num_slots;

	ND(5, "%s kcur %d ktail %d head %d cur %d tail %d",
		kring->name,
		kring->nr_hwcur, kring->nr_hwtail,
		ring->head, ring->cur, ring->tail);
#if 1 /* kernel sanity checks; but we can trust the kring. */
	if (kring->nr_hwcur >= n || kring->rhead >= n ||
	    kring->rtail >= n ||  kring->nr_hwtail >= n)
		goto error;
#endif /* kernel sanity checks */
	/*
	 * user sanity checks. We only use 'cur',
	 * A, B, ... are possible positions for cur:
	 *
	 *  0    A  cur   B  tail  C  n-1
	 *  0    D  tail  E  cur   F  n-1
	 *
	 * B, F, D are valid. A, C, E are wrong
	 */
	if (kring->rtail >= kring->rhead) {
		/* want rhead <= head <= rtail */
		if (head < kring->rhead || head > kring->rtail)
			goto error;
		/* and also head <= cur <= rtail */
		if (cur < head || cur > kring->rtail)
			goto error;
	} else { /* here rtail < rhead */
		/* we need head outside rtail .. rhead */
		if (head > kring->rtail && head < kring->rhead)
			goto error;

		/* two cases now: head <= rtail or head >= rhead  */
		if (head <= kring->rtail) {
			/* want head <= cur <= rtail */
			if (cur < head || cur > kring->rtail)
				goto error;
		} else { /* head >= rhead */
			/* cur must be outside rtail..head */
			if (cur > kring->rtail && cur < head)
				goto error;
		}
	}
	if (ring->tail != kring->rtail) {
		RD(5, "tail overwritten was %d need %d",
			ring->tail, kring->rtail);
		ring->tail = kring->rtail;
	}
	kring->rhead = head;
	kring->rcur = cur;
	return head;

error:
	RD(5, "%s kring error: hwcur %d rcur %d hwtail %d cur %d tail %d",
		kring->name,
		kring->nr_hwcur,
		kring->rcur, kring->nr_hwtail,
		cur, ring->tail);
	return n;
}


/*
 * validate parameters on entry for *_rxsync()
 * Returns ring->head if ok, kring->nkr_num_slots on error.
 *
 * For a valid configuration,
 * hwcur <= head <= cur <= tail <= hwtail
 *
 * We only consider head and cur.
 * hwcur and hwtail are reliable.
 *
 */
u_int
nm_rxsync_prologue(struct netmap_kring *kring)
{
	struct netmap_ring *ring = kring->ring;
	uint32_t const n = kring->nkr_num_slots;
	uint32_t head, cur;

	ND("%s kc %d kt %d h %d c %d t %d",
		kring->name,
		kring->nr_hwcur, kring->nr_hwtail,
		ring->head, ring->cur, ring->tail);
	/*
	 * Before storing the new values, we should check they do not
	 * move backwards. However:
	 * - head is not an issue because the previous value is hwcur;
	 * - cur could in principle go back, however it does not matter
	 *   because we are processing a brand new rxsync()
	 */
	cur = kring->rcur = ring->cur;	/* read only once */
	head = kring->rhead = ring->head;	/* read only once */
#if 1 /* kernel sanity checks */
	if (kring->nr_hwcur >= n || kring->nr_hwtail >= n)
		goto error;
#endif /* kernel sanity checks */
	/* user sanity checks */
	if (kring->nr_hwtail >= kring->nr_hwcur) {
		/* want hwcur <= rhead <= hwtail */
		if (head < kring->nr_hwcur || head > kring->nr_hwtail)
			goto error;
		/* and also rhead <= rcur <= hwtail */
		if (cur < head || cur > kring->nr_hwtail)
			goto error;
	} else {
		/* we need rhead outside hwtail..hwcur */
		if (head < kring->nr_hwcur && head > kring->nr_hwtail)
			goto error;
		/* two cases now: head <= hwtail or head >= hwcur  */
		if (head <= kring->nr_hwtail) {
			/* want head <= cur <= hwtail */
			if (cur < head || cur > kring->nr_hwtail)
				goto error;
		} else {
			/* cur must be outside hwtail..head */
			if (cur < head && cur > kring->nr_hwtail)
				goto error;
		}
	}
	if (ring->tail != kring->rtail) {
		RD(5, "%s tail overwritten was %d need %d",
			kring->name,
			ring->tail, kring->rtail);
		ring->tail = kring->rtail;
	}
	return head;

error:
	RD(5, "kring error: hwcur %d rcur %d hwtail %d head %d cur %d tail %d",
		kring->nr_hwcur,
		kring->rcur, kring->nr_hwtail,
		kring->rhead, kring->rcur, ring->tail);
	return n;
}


/*
 * Error routine called when txsync/rxsync detects an error.
 * Can't do much more than resetting head =cur = hwcur, tail = hwtail
 * Return 1 on reinit.
 *
 * This routine is only called by the upper half of the kernel.
 * It only reads hwcur (which is changed only by the upper half, too)
 * and hwtail (which may be changed by the lower half, but only on
 * a tx ring and only to increase it, so any error will be recovered
 * on the next call). For the above, we don't strictly need to call
 * it under lock.
=======
 *
 * rhead, rcur and rtail=hwtail are stored from previous round.
 * hwcur is the next packet to send to the ring.
 *
 * We want
 *    hwcur <= *rhead <= head <= cur <= tail = *rtail <= hwtail
 *
 * hwcur, rhead, rtail and hwtail are reliable
>>>>>>> 63777ebb
 */
u_int
nm_txsync_prologue(struct netmap_kring *kring)
{
	struct netmap_ring *ring = kring->ring;
	u_int head = ring->head; /* read only once */
	u_int cur = ring->cur; /* read only once */
	u_int n = kring->nkr_num_slots;

	ND(5, "%s kcur %d ktail %d head %d cur %d tail %d",
		kring->name,
		kring->nr_hwcur, kring->nr_hwtail,
		ring->head, ring->cur, ring->tail);
#if 1 /* kernel sanity checks; but we can trust the kring. */
	if (kring->nr_hwcur >= n || kring->rhead >= n ||
	    kring->rtail >= n ||  kring->nr_hwtail >= n)
		goto error;
#endif /* kernel sanity checks */
	/*
	 * user sanity checks. We only use 'cur',
	 * A, B, ... are possible positions for cur:
	 *
	 *  0    A  cur   B  tail  C  n-1
	 *  0    D  tail  E  cur   F  n-1
	 *
	 * B, F, D are valid. A, C, E are wrong
	 */
	if (kring->rtail >= kring->rhead) {
		/* want rhead <= head <= rtail */
		if (head < kring->rhead || head > kring->rtail)
			goto error;
		/* and also head <= cur <= rtail */
		if (cur < head || cur > kring->rtail)
			goto error;
	} else { /* here rtail < rhead */
		/* we need head outside rtail .. rhead */
		if (head > kring->rtail && head < kring->rhead)
			goto error;

		/* two cases now: head <= rtail or head >= rhead  */
		if (head <= kring->rtail) {
			/* want head <= cur <= rtail */
			if (cur < head || cur > kring->rtail)
				goto error;
		} else { /* head >= rhead */
			/* cur must be outside rtail..head */
			if (cur > kring->rtail && cur < head)
				goto error;
		}
	}
	if (ring->tail != kring->rtail) {
		RD(5, "tail overwritten was %d need %d",
			ring->tail, kring->rtail);
		ring->tail = kring->rtail;
	}
	kring->rhead = head;
	kring->rcur = cur;
	return head;

error:
	RD(5, "%s kring error: hwcur %d rcur %d hwtail %d cur %d tail %d",
		kring->name,
		kring->nr_hwcur,
		kring->rcur, kring->nr_hwtail,
		cur, ring->tail);
	return n;
}


/*
 * validate parameters on entry for *_rxsync()
 * Returns ring->head if ok, kring->nkr_num_slots on error.
 *
 * For a valid configuration,
 * hwcur <= head <= cur <= tail <= hwtail
 *
 * We only consider head and cur.
 * hwcur and hwtail are reliable.
 *
 */
u_int
nm_rxsync_prologue(struct netmap_kring *kring)
{
	struct netmap_ring *ring = kring->ring;
	uint32_t const n = kring->nkr_num_slots;
	uint32_t head, cur;

	ND("%s kc %d kt %d h %d c %d t %d",
		kring->name,
		kring->nr_hwcur, kring->nr_hwtail,
		ring->head, ring->cur, ring->tail);
	/*
	 * Before storing the new values, we should check they do not
	 * move backwards. However:
	 * - head is not an issue because the previous value is hwcur;
	 * - cur could in principle go back, however it does not matter
	 *   because we are processing a brand new rxsync()
	 */
	cur = kring->rcur = ring->cur;	/* read only once */
	head = kring->rhead = ring->head;	/* read only once */
#if 1 /* kernel sanity checks */
	if (kring->nr_hwcur >= n || kring->nr_hwtail >= n)
		goto error;
#endif /* kernel sanity checks */
	/* user sanity checks */
	if (kring->nr_hwtail >= kring->nr_hwcur) {
		/* want hwcur <= rhead <= hwtail */
		if (head < kring->nr_hwcur || head > kring->nr_hwtail)
			goto error;
		/* and also rhead <= rcur <= hwtail */
		if (cur < head || cur > kring->nr_hwtail)
			goto error;
	} else {
		/* we need rhead outside hwtail..hwcur */
		if (head < kring->nr_hwcur && head > kring->nr_hwtail)
			goto error;
		/* two cases now: head <= hwtail or head >= hwcur  */
		if (head <= kring->nr_hwtail) {
			/* want head <= cur <= hwtail */
			if (cur < head || cur > kring->nr_hwtail)
				goto error;
		} else {
			/* cur must be outside hwtail..head */
			if (cur < head && cur > kring->nr_hwtail)
				goto error;
		}
	}
	if (ring->tail != kring->rtail) {
		RD(5, "%s tail overwritten was %d need %d",
			kring->name,
			ring->tail, kring->rtail);
		ring->tail = kring->rtail;
	}
	return head;

error:
	RD(5, "kring error: hwcur %d rcur %d hwtail %d head %d cur %d tail %d",
		kring->nr_hwcur,
		kring->rcur, kring->nr_hwtail,
		kring->rhead, kring->rcur, ring->tail);
	return n;
}


/*
 * Error routine called when txsync/rxsync detects an error.
 * Can't do much more than resetting head =cur = hwcur, tail = hwtail
 * Return 1 on reinit.
 *
 * This routine is only called by the upper half of the kernel.
 * It only reads hwcur (which is changed only by the upper half, too)
 * and hwtail (which may be changed by the lower half, but only on
 * a tx ring and only to increase it, so any error will be recovered
 * on the next call). For the above, we don't strictly need to call
 * it under lock.
 */
int
netmap_ring_reinit(struct netmap_kring *kring)
{
	struct netmap_ring *ring = kring->ring;
	u_int i, lim = kring->nkr_num_slots - 1;
	int errors = 0;

	// XXX KASSERT nm_kr_tryget
<<<<<<< HEAD
	RD(10, "called for %s", NM_IFPNAME(kring->na->ifp));
=======
	RD(10, "called for %s", kring->name);
>>>>>>> 63777ebb
	// XXX probably wrong to trust userspace
	kring->rhead = ring->head;
	kring->rcur  = ring->cur;
	kring->rtail = ring->tail;

	if (ring->cur > lim)
		errors++;
	if (ring->head > lim)
		errors++;
	if (ring->tail > lim)
		errors++;
	for (i = 0; i <= lim; i++) {
		u_int idx = ring->slot[i].buf_idx;
		u_int len = ring->slot[i].len;
		if (idx < 2 || idx >= netmap_total_buffers) {
			RD(5, "bad index at slot %d idx %d len %d ", i, idx, len);
			ring->slot[i].buf_idx = 0;
			ring->slot[i].len = 0;
		} else if (len > NETMAP_BUF_SIZE(kring->na)) {
			ring->slot[i].len = 0;
			RD(5, "bad len at slot %d idx %d len %d", i, idx, len);
		}
	}
	if (errors) {
		RD(10, "total %d errors", errors);
		RD(10, "%s reinit, cur %d -> %d tail %d -> %d",
			kring->name,
			ring->cur, kring->nr_hwcur,
			ring->tail, kring->nr_hwtail);
		ring->head = kring->rhead = kring->nr_hwcur;
		ring->cur  = kring->rcur  = kring->nr_hwcur;
		ring->tail = kring->rtail = kring->nr_hwtail;
	}
	return (errors ? 1 : 0);
}

/* interpret the ringid and flags fields of an nmreq, by translating them
 * into a pair of intervals of ring indices:
 *
 * [priv->np_txqfirst, priv->np_txqlast) and
 * [priv->np_rxqfirst, priv->np_rxqlast)
 *
 */
int
netmap_interp_ringid(struct netmap_priv_d *priv, uint16_t ringid, uint32_t flags)
{
	struct netmap_adapter *na = priv->np_na;
	u_int j, i = ringid & NETMAP_RING_MASK;
	u_int reg = flags & NR_REG_MASK;

	if (reg == NR_REG_DEFAULT) {
		/* convert from old ringid to flags */
		if (ringid & NETMAP_SW_RING) {
			reg = NR_REG_SW;
		} else if (ringid & NETMAP_HW_RING) {
			reg = NR_REG_ONE_NIC;
		} else {
			reg = NR_REG_ALL_NIC;
		}
		D("deprecated API, old ringid 0x%x -> ringid %x reg %d", ringid, i, reg);
	}
	switch (reg) {
	case NR_REG_ALL_NIC:
	case NR_REG_PIPE_MASTER:
	case NR_REG_PIPE_SLAVE:
		priv->np_txqfirst = 0;
		priv->np_txqlast = na->num_tx_rings;
		priv->np_rxqfirst = 0;
		priv->np_rxqlast = na->num_rx_rings;
		ND("%s %d %d", "ALL/PIPE",
			priv->np_rxqfirst, priv->np_rxqlast);
		break;
	case NR_REG_SW:
	case NR_REG_NIC_SW:
		if (!(na->na_flags & NAF_HOST_RINGS)) {
			D("host rings not supported");
			return EINVAL;
		}
		priv->np_txqfirst = (reg == NR_REG_SW ?
			na->num_tx_rings : 0);
		priv->np_txqlast = na->num_tx_rings + 1;
		priv->np_rxqfirst = (reg == NR_REG_SW ?
			na->num_rx_rings : 0);
		priv->np_rxqlast = na->num_rx_rings + 1;
		ND("%s %d %d", reg == NR_REG_SW ? "SW" : "NIC+SW",
			priv->np_rxqfirst, priv->np_rxqlast);
		break;
	case NR_REG_ONE_NIC:
		if (i >= na->num_tx_rings && i >= na->num_rx_rings) {
			D("invalid ring id %d", i);
			return EINVAL;
		}
		/* if not enough rings, use the first one */
		j = i;
		if (j >= na->num_tx_rings)
			j = 0;
		priv->np_txqfirst = j;
		priv->np_txqlast = j + 1;
		j = i;
		if (j >= na->num_rx_rings)
			j = 0;
		priv->np_rxqfirst = j;
		priv->np_rxqlast = j + 1;
		break;
	default:
		D("invalid regif type %d", reg);
		return EINVAL;
	}
	priv->np_flags = (flags & ~NR_REG_MASK) | reg;

	if (netmap_verbose) {
		D("%s: tx [%d,%d) rx [%d,%d) id %d",
			na->name,
			priv->np_txqfirst,
			priv->np_txqlast,
			priv->np_rxqfirst,
			priv->np_rxqlast,
			i);
	}
	return 0;
}


/*
 * Set the ring ID. For devices with a single queue, a request
 * for all rings is the same as a single ring.
 */
static int
netmap_set_ringid(struct netmap_priv_d *priv, uint16_t ringid, uint32_t flags)
{
	struct netmap_adapter *na = priv->np_na;
<<<<<<< HEAD
	u_int j, i = ringid & NETMAP_RING_MASK;
	u_int reg = flags & NR_REG_MASK;

	if (reg == NR_REG_DEFAULT) {
		/* convert from old ringid to flags */
		if (ringid & NETMAP_SW_RING) {
			reg = NR_REG_SW;
		} else if (ringid & NETMAP_HW_RING) {
			reg = NR_REG_ONE_NIC;
		} else {
			reg = NR_REG_ALL_NIC;
		}
		D("deprecated API, old ringid 0x%x -> ringid %x reg %d", ringid, i, reg);
	}
	switch (reg) {
	case NR_REG_ALL_NIC:
	case NR_REG_PIPE_MASTER:
	case NR_REG_PIPE_SLAVE:
		priv->np_txqfirst = 0;
		priv->np_txqlast = na->num_tx_rings;
		priv->np_rxqfirst = 0;
		priv->np_rxqlast = na->num_rx_rings;
		ND("%s %d %d", "ALL/PIPE",
			priv->np_rxqfirst, priv->np_rxqlast);
		break;
	case NR_REG_SW:
	case NR_REG_NIC_SW:
		if (!(na->na_flags & NAF_HOST_RINGS)) {
			D("host rings not supported");
			return EINVAL;
		}
		priv->np_txqfirst = (reg == NR_REG_SW ?
			na->num_tx_rings : 0);
		priv->np_txqlast = na->num_tx_rings + 1;
		priv->np_rxqfirst = (reg == NR_REG_SW ?
			na->num_rx_rings : 0);
		priv->np_rxqlast = na->num_rx_rings + 1;
		ND("%s %d %d", reg == NR_REG_SW ? "SW" : "NIC+SW",
			priv->np_rxqfirst, priv->np_rxqlast);
		break;
	case NR_REG_ONE_NIC:
		if (i >= na->num_tx_rings && i >= na->num_rx_rings) {
			D("invalid ring id %d", i);
			return EINVAL;
		}
		/* if not enough rings, use the first one */
		j = i;
		if (j >= na->num_tx_rings)
			j = 0;
		priv->np_txqfirst = j;
		priv->np_txqlast = j + 1;
		j = i;
		if (j >= na->num_rx_rings)
			j = 0;
		priv->np_rxqfirst = j;
		priv->np_rxqlast = j + 1;
		break;
	default:
		D("invalid regif type %d", reg);
		return EINVAL;
=======
	int error;

	error = netmap_interp_ringid(priv, ringid, flags);
	if (error) {
		return error;
>>>>>>> 63777ebb
	}

	priv->np_txpoll = (ringid & NETMAP_NO_TX_POLL) ? 0 : 1;
<<<<<<< HEAD
	priv->np_flags = (flags & ~NR_REG_MASK) | reg;
=======

	/* optimization: count the users registered for more than
	 * one ring, which are the ones sleeping on the global queue.
	 * The default netmap_notify() callback will then
	 * avoid signaling the global queue if nobody is using it
	 */
>>>>>>> 63777ebb
	if (nm_tx_si_user(priv))
		na->tx_si_users++;
	if (nm_rx_si_user(priv))
		na->rx_si_users++;
<<<<<<< HEAD
	if (netmap_verbose) {
		D("%s: tx [%d,%d) rx [%d,%d) id %d",
			NM_IFPNAME(na->ifp),
			priv->np_txqfirst,
			priv->np_txqlast,
			priv->np_rxqfirst,
			priv->np_rxqlast,
			i);
	}
	return 0;
}

=======
	return 0;
}

static void
netmap_unset_ringid(struct netmap_priv_d *priv)
{
	struct netmap_adapter *na = priv->np_na;

	if (nm_tx_si_user(priv))
		na->tx_si_users--;
	if (nm_rx_si_user(priv))
		na->rx_si_users--;
	priv->np_txqfirst = priv->np_txqlast = 0;
	priv->np_rxqfirst = priv->np_rxqlast = 0;
	priv->np_flags = 0;
	priv->np_txpoll = 0;
}

>>>>>>> 63777ebb
/*
 * possibly move the interface to netmap-mode.
 * If success it returns a pointer to netmap_if, otherwise NULL.
 * This must be called with NMG_LOCK held.
 *
 * The following na callbacks are called in the process:
 *
 * na->nm_config()			[by netmap_update_config]
 * (get current number and size of rings)
 *
 *  	We have a generic one for linux (netmap_linux_config).
 *  	The bwrap has to override this, since it has to forward
 *  	the request to the wrapped adapter (netmap_bwrap_config).
 *
 *
 * na->nm_krings_create()
 * (create and init the krings array)
 *
 * 	One of the following:
 *
 *	* netmap_hw_krings_create, 			(hw ports)
 *		creates the standard layout for the krings
 * 		and adds the mbq (used for the host rings).
 *
 * 	* netmap_vp_krings_create			(VALE ports)
 * 		add leases and scratchpads
 *
 * 	* netmap_pipe_krings_create			(pipes)
 * 		create the krings and rings of both ends and
 * 		cross-link them
 *
 *      * netmap_monitor_krings_create 			(monitors)
 *      	avoid allocating the mbq
 *
 *      * netmap_bwrap_krings_create			(bwraps)
 *      	create both the brap krings array,
 *      	the krings array of the wrapped adapter, and
 *      	(if needed) the fake array for the host adapter
 *
 * na->nm_register(, 1)
 * (put the adapter in netmap mode)
 *
 * 	This may be one of the following:
 * 	(XXX these should be either all *_register or all *_reg 2014-03-15)
 *
 * 	* netmap_hw_register				(hw ports)
 * 		checks that the ifp is still there, then calls
 * 		the hardware specific callback;
 *
 * 	* netmap_vp_reg					(VALE ports)
 *		If the port is connected to a bridge,
 *		set the NAF_NETMAP_ON flag under the
 *		bridge write lock.
 *
 *	* netmap_pipe_reg				(pipes)
 *		inform the other pipe end that it is no
 *		longer responsibile for the lifetime of this
 *		pipe end
 *
 *	* netmap_monitor_reg				(monitors)
 *		intercept the sync callbacks of the monitored
 *		rings
 *
 *	* netmap_bwrap_register				(bwraps)
 *		cross-link the bwrap and hwna rings,
 *		forward the request to the hwna, override
 *		the hwna notify callback (to get the frames
 *		coming from outside go through the bridge).
 *
 *
 */
int
netmap_do_regif(struct netmap_priv_d *priv, struct netmap_adapter *na,
<<<<<<< HEAD
	uint16_t ringid, uint32_t flags, int *err)
=======
	uint16_t ringid, uint32_t flags)
>>>>>>> 63777ebb
{
	struct netmap_if *nifp = NULL;
	int error;

	NMG_LOCK_ASSERT();
	/* ring configuration may have changed, fetch from the card */
	netmap_update_config(na);
	priv->np_na = na;     /* store the reference */
	error = netmap_set_ringid(priv, ringid, flags);
	if (error)
		goto err;
	error = netmap_mem_finalize(na->nm_mem, na);
	if (error)
		goto err;

	if (na->active_fds == 0) {
		/*
		 * If this is the first registration of the adapter,
		 * also create the netmap rings and their in-kernel view,
		 * the netmap krings.
		 */

		/*
		 * Depending on the adapter, this may also create
		 * the netmap rings themselves
		 */
		error = na->nm_krings_create(na);
		if (error)
			goto err_drop_mem;

		/* create all missing netmap rings */
		error = netmap_mem_rings_create(na);
		if (error)
			goto err_del_krings;
	}

	/* in all cases, create a new netmap if */
	nifp = netmap_mem_if_new(na);
	if (nifp == NULL) {
		error = ENOMEM;
		goto err_del_rings;
	}

	na->active_fds++;
	if (!nm_netmap_on(na)) {
		/* Netmap not active, set the card in netmap mode
		 * and make it use the shared buffers.
		 */
		/* cache the allocator info in the na */
		na->na_lut = netmap_mem_get_lut(na->nm_mem);
		ND("%p->na_lut == %p", na, na->na_lut);
		na->na_lut_objtotal = netmap_mem_get_buftotal(na->nm_mem);
		na->na_lut_objsize = netmap_mem_get_bufsize(na->nm_mem);
		error = na->nm_register(na, 1); /* mode on */
		if (error) 
			goto err_del_if;
	}

	/*
	 * advertise that the interface is ready by setting np_nifp.
	 * The barrier is needed because readers (poll, *SYNC and mmap)
	 * check for priv->np_nifp != NULL without locking
	 */
	mb(); /* make sure previous writes are visible to all CPUs */
	priv->np_nifp = nifp;

	return 0;

err_del_if:
	na->na_lut = NULL;
	na->na_lut_objtotal = 0;
	na->na_lut_objsize = 0;
	na->active_fds--;
	netmap_mem_if_delete(na, nifp);
err_del_rings:
	if (na->active_fds == 0)
		netmap_mem_rings_delete(na);
err_del_krings:
	if (na->active_fds == 0)
		na->nm_krings_delete(na);
err_drop_mem:
	netmap_mem_deref(na->nm_mem, na);
	priv->np_na = NULL;
err:
	return error;
}



/*
 * ioctl(2) support for the "netmap" device.
 *
 * Following a list of accepted commands:
 * - NIOCGINFO
 * - SIOCGIFADDR	just for convenience
 * - NIOCREGIF
 * - NIOCTXSYNC
 * - NIOCRXSYNC
 *
 * Return 0 on success, errno otherwise.
 */
int
netmap_ioctl(struct cdev *dev, u_long cmd, caddr_t data,
	int fflag, struct thread *td)
{
	struct netmap_priv_d *priv = NULL;
	struct nmreq *nmr = (struct nmreq *) data;
	struct netmap_adapter *na = NULL;
	int error;
	u_int i, qfirst, qlast;
	struct netmap_if *nifp;
	struct netmap_kring *krings;

	(void)dev;	/* UNUSED */
	(void)fflag;	/* UNUSED */

	if (cmd == NIOCGINFO || cmd == NIOCREGIF) {
		/* truncate name */
		nmr->nr_name[sizeof(nmr->nr_name) - 1] = '\0';
		if (nmr->nr_version != NETMAP_API) {
			D("API mismatch for %s got %d need %d",
				nmr->nr_name,
				nmr->nr_version, NETMAP_API);
			nmr->nr_version = NETMAP_API;
		}
		if (nmr->nr_version < NETMAP_MIN_API ||
		    nmr->nr_version > NETMAP_MAX_API) {
			return EINVAL;
		}
	}
	CURVNET_SET(TD_TO_VNET(td));

	error = devfs_get_cdevpriv((void **)&priv);
	if (error) {
		CURVNET_RESTORE();
		/* XXX ENOENT should be impossible, since the priv
		 * is now created in the open */
		return (error == ENOENT ? ENXIO : error);
	}

	switch (cmd) {
	case NIOCGINFO:		/* return capabilities etc */
		if (nmr->nr_cmd == NETMAP_BDG_LIST) {
			error = netmap_bdg_ctl(nmr, NULL);
			break;
		}

		NMG_LOCK();
		do {
			/* memsize is always valid */
			struct netmap_mem_d *nmd = &nm_mem;
			u_int memflags;

			if (nmr->nr_name[0] != '\0') {
				/* get a refcount */
				error = netmap_get_na(nmr, &na, 1 /* create */);
				if (error)
					break;
				nmd = na->nm_mem; /* get memory allocator */
			}

			error = netmap_mem_get_info(nmd, &nmr->nr_memsize, &memflags,
				&nmr->nr_arg2);
			if (error)
				break;
			if (na == NULL) /* only memory info */
				break;
			nmr->nr_offset = 0;
			nmr->nr_rx_slots = nmr->nr_tx_slots = 0;
			netmap_update_config(na);
			nmr->nr_rx_rings = na->num_rx_rings;
			nmr->nr_tx_rings = na->num_tx_rings;
			nmr->nr_rx_slots = na->num_rx_desc;
			nmr->nr_tx_slots = na->num_tx_desc;
			netmap_adapter_put(na);
		} while (0);
		NMG_UNLOCK();
		break;

	case NIOCREGIF:
		/* possibly attach/detach NIC and VALE switch */
		i = nmr->nr_cmd;
		if (i == NETMAP_BDG_ATTACH || i == NETMAP_BDG_DETACH
<<<<<<< HEAD
				|| i == NETMAP_BDG_VNET_HDR) {
=======
				|| i == NETMAP_BDG_VNET_HDR
				|| i == NETMAP_BDG_NEWIF
				|| i == NETMAP_BDG_DELIF) {
>>>>>>> 63777ebb
			error = netmap_bdg_ctl(nmr, NULL);
			break;
		} else if (i != 0) {
			D("nr_cmd must be 0 not %d", i);
			error = EINVAL;
			break;
		}

		/* protect access to priv from concurrent NIOCREGIF */
		NMG_LOCK();
		do {
			u_int memflags;

<<<<<<< HEAD
			if (priv->np_na != NULL) {	/* thread already registered */
=======
			if (priv->np_nifp != NULL) {	/* thread already registered */
>>>>>>> 63777ebb
				error = EBUSY;
				break;
			}
			/* find the interface and a reference */
			error = netmap_get_na(nmr, &na, 1 /* create */); /* keep reference */
			if (error)
				break;
			if (NETMAP_OWNED_BY_KERN(na)) {
				netmap_adapter_put(na);
				error = EBUSY;
				break;
			}
<<<<<<< HEAD
			nifp = netmap_do_regif(priv, na, nmr->nr_ringid, nmr->nr_flags, &error);
			if (!nifp) {    /* reg. failed, release priv and ref */
=======
			error = netmap_do_regif(priv, na, nmr->nr_ringid, nmr->nr_flags);
			if (error) {    /* reg. failed, release priv and ref */
>>>>>>> 63777ebb
				netmap_adapter_put(na);
				break;
			}
<<<<<<< HEAD
=======
			nifp = priv->np_nifp;
>>>>>>> 63777ebb
			priv->np_td = td; // XXX kqueue, debugging only

			/* return the offset of the netmap_if object */
			nmr->nr_rx_rings = na->num_rx_rings;
			nmr->nr_tx_rings = na->num_tx_rings;
			nmr->nr_rx_slots = na->num_rx_desc;
			nmr->nr_tx_slots = na->num_tx_desc;
			error = netmap_mem_get_info(na->nm_mem, &nmr->nr_memsize, &memflags,
				&nmr->nr_arg2);
			if (error) {
				netmap_do_unregif(priv);
				netmap_adapter_put(na);
				break;
			}
			if (memflags & NETMAP_MEM_PRIVATE) {
				*(uint32_t *)(uintptr_t)&nifp->ni_flags |= NI_PRIV_MEM;
			}
			priv->np_txsi = (priv->np_txqlast - priv->np_txqfirst > 1) ?
				&na->tx_si : &na->tx_rings[priv->np_txqfirst].si;
			priv->np_rxsi = (priv->np_rxqlast - priv->np_rxqfirst > 1) ?
				&na->rx_si : &na->rx_rings[priv->np_rxqfirst].si;

			if (nmr->nr_arg3) {
				D("requested %d extra buffers", nmr->nr_arg3);
				nmr->nr_arg3 = netmap_extra_alloc(na,
					&nifp->ni_bufs_head, nmr->nr_arg3);
				D("got %d extra buffers", nmr->nr_arg3);
			}
			nmr->nr_offset = netmap_mem_if_offset(na->nm_mem, nifp);
		} while (0);
		NMG_UNLOCK();
		break;

	case NIOCTXSYNC:
	case NIOCRXSYNC:
		nifp = priv->np_nifp;

		if (nifp == NULL) {
			error = ENXIO;
			break;
		}
		mb(); /* make sure following reads are not from cache */

		na = priv->np_na;      /* we have a reference */

		if (na == NULL) {
			D("Internal error: nifp != NULL && na == NULL");
			error = ENXIO;
			break;
		}

		if (!nm_netmap_on(na)) {
			error = ENXIO;
			break;
		}

		if (cmd == NIOCTXSYNC) {
			krings = na->tx_rings;
			qfirst = priv->np_txqfirst;
			qlast = priv->np_txqlast;
		} else {
			krings = na->rx_rings;
			qfirst = priv->np_rxqfirst;
			qlast = priv->np_rxqlast;
		}

		for (i = qfirst; i < qlast; i++) {
			struct netmap_kring *kring = krings + i;
			if (nm_kr_tryget(kring)) {
				error = EBUSY;
				goto out;
			}
			if (cmd == NIOCTXSYNC) {
				if (netmap_verbose & NM_VERB_TXSYNC)
					D("pre txsync ring %d cur %d hwcur %d",
					    i, kring->ring->cur,
					    kring->nr_hwcur);
				if (nm_txsync_prologue(kring) >= kring->nkr_num_slots) {
					netmap_ring_reinit(kring);
				} else {
					kring->nm_sync(kring, NAF_FORCE_RECLAIM);
				}
				if (netmap_verbose & NM_VERB_TXSYNC)
					D("post txsync ring %d cur %d hwcur %d",
					    i, kring->ring->cur,
					    kring->nr_hwcur);
			} else {
				kring->nm_sync(kring, NAF_FORCE_READ);
				microtime(&na->rx_rings[i].ring->ts);
			}
			nm_kr_put(kring);
		}

		break;

	case NIOCCONFIG:
		error = netmap_bdg_config(nmr);
		break;
#ifdef __FreeBSD__
	case FIONBIO:
	case FIOASYNC:
		ND("FIONBIO/FIOASYNC are no-ops");
		break;

	case BIOCIMMEDIATE:
	case BIOCGHDRCMPLT:
	case BIOCSHDRCMPLT:
	case BIOCSSEESENT:
		D("ignore BIOCIMMEDIATE/BIOCSHDRCMPLT/BIOCSHDRCMPLT/BIOCSSEESENT");
		break;

	default:	/* allow device-specific ioctls */
	    {
		struct socket so;
		struct ifnet *ifp;

		bzero(&so, sizeof(so));
		NMG_LOCK();
		error = netmap_get_na(nmr, &na, 0 /* don't create */); /* keep reference */
		if (error) {
			netmap_adapter_put(na);
			NMG_UNLOCK();
			break;
		}
		ifp = na->ifp;
		so.so_vnet = ifp->if_vnet;
		// so->so_proto not null.
		error = ifioctl(&so, cmd, data, td);
		netmap_adapter_put(na);
		NMG_UNLOCK();
		break;
	    }

#else /* linux */
	default:
		error = EOPNOTSUPP;
#endif /* linux */
	}
out:

	CURVNET_RESTORE();
	return (error);
}


/*
 * select(2) and poll(2) handlers for the "netmap" device.
 *
 * Can be called for one or more queues.
 * Return true the event mask corresponding to ready events.
 * If there are no ready events, do a selrecord on either individual
 * selinfo or on the global one.
 * Device-dependent parts (locking and sync of tx/rx rings)
 * are done through callbacks.
 *
 * On linux, arguments are really pwait, the poll table, and 'td' is struct file *
 * The first one is remapped to pwait as selrecord() uses the name as an
 * hidden argument.
 */
int
netmap_poll(struct cdev *dev, int events, struct thread *td)
{
	struct netmap_priv_d *priv = NULL;
	struct netmap_adapter *na;
	struct netmap_kring *kring;
	u_int i, check_all_tx, check_all_rx, want_tx, want_rx, revents = 0;
	struct mbq q;		/* packets from hw queues to host stack */
	void *pwait = dev;	/* linux compatibility */
	int is_kevent = 0;

	/*
	 * In order to avoid nested locks, we need to "double check"
	 * txsync and rxsync if we decide to do a selrecord().
	 * retry_tx (and retry_rx, later) prevent looping forever.
	 */
	int retry_tx = 1, retry_rx = 1;

	(void)pwait;
	mbq_init(&q);

	/*
	 * XXX kevent has curthread->tp_fop == NULL,
	 * so devfs_get_cdevpriv() fails. We circumvent this by passing
	 * priv as the first argument, which is also useful to avoid
	 * the selrecord() which are not necessary in that case.
	 */
	if (devfs_get_cdevpriv((void **)&priv) != 0) {
		is_kevent = 1;
		if (netmap_verbose)
			D("called from kevent");
		priv = (struct netmap_priv_d *)dev;
	}
	if (priv == NULL)
		return POLLERR;

	if (priv->np_nifp == NULL) {
		D("No if registered");
		return POLLERR;
	}
	mb(); /* make sure following reads are not from cache */

	na = priv->np_na;

	if (!nm_netmap_on(na))
		return POLLERR;

	if (netmap_verbose & 0x8000)
		D("device %s events 0x%x", na->name, events);
	want_tx = events & (POLLOUT | POLLWRNORM);
	want_rx = events & (POLLIN | POLLRDNORM);


	/*
	 * check_all_{tx|rx} are set if the card has more than one queue AND
	 * the file descriptor is bound to all of them. If so, we sleep on
	 * the "global" selinfo, otherwise we sleep on individual selinfo
	 * (FreeBSD only allows two selinfo's per file descriptor).
	 * The interrupt routine in the driver wake one or the other
	 * (or both) depending on which clients are active.
	 *
	 * rxsync() is only called if we run out of buffers on a POLLIN.
	 * txsync() is called if we run out of buffers on POLLOUT, or
	 * there are pending packets to send. The latter can be disabled
	 * passing NETMAP_NO_TX_POLL in the NIOCREG call.
	 */
	check_all_tx = nm_tx_si_user(priv);
	check_all_rx = nm_rx_si_user(priv);

	/*
	 * We start with a lock free round which is cheap if we have
	 * slots available. If this fails, then lock and call the sync
	 * routines.
	 */
	for (i = priv->np_rxqfirst; want_rx && i < priv->np_rxqlast; i++) {
		kring = &na->rx_rings[i];
		/* XXX compare ring->cur and kring->tail */
		if (!nm_ring_empty(kring->ring)) {
			revents |= want_rx;
			want_rx = 0;	/* also breaks the loop */
		}
	}
	for (i = priv->np_txqfirst; want_tx && i < priv->np_txqlast; i++) {
		kring = &na->tx_rings[i];
		/* XXX compare ring->cur and kring->tail */
		if (!nm_ring_empty(kring->ring)) {
			revents |= want_tx;
			want_tx = 0;	/* also breaks the loop */
		}
	}

	/*
	 * If we want to push packets out (priv->np_txpoll) or
	 * want_tx is still set, we must issue txsync calls
	 * (on all rings, to avoid that the tx rings stall).
	 * XXX should also check cur != hwcur on the tx rings.
	 * Fortunately, normal tx mode has np_txpoll set.
	 */
	if (priv->np_txpoll || want_tx) {
		/*
		 * The first round checks if anyone is ready, if not
		 * do a selrecord and another round to handle races.
		 * want_tx goes to 0 if any space is found, and is
		 * used to skip rings with no pending transmissions.
		 */
flush_tx:
		for (i = priv->np_txqfirst; i < priv->np_txqlast; i++) {
			int found = 0;

			kring = &na->tx_rings[i];
			if (!want_tx && kring->ring->cur == kring->nr_hwcur)
				continue;
			/* only one thread does txsync */
			if (nm_kr_tryget(kring)) {
<<<<<<< HEAD
=======
				/* either busy or stopped
				 * XXX if the ring is stopped, sleeping would
				 * be better. In current code, however, we only
				 * stop the rings for brief intervals (2014-03-14)
				 */
>>>>>>> 63777ebb
				if (netmap_verbose)
					RD(2, "%p lost race on txring %d, ok",
					    priv, i);
				continue;
			}
			if (nm_txsync_prologue(kring) >= kring->nkr_num_slots) {
				netmap_ring_reinit(kring);
				revents |= POLLERR;
			} else {
				if (kring->nm_sync(kring, 0))
					revents |= POLLERR;
			}

			/*
			 * If we found new slots, notify potential
			 * listeners on the same ring.
			 * Since we just did a txsync, look at the copies
			 * of cur,tail in the kring.
			 */
			found = kring->rcur != kring->rtail;
			nm_kr_put(kring);
			if (found) { /* notify other listeners */
				revents |= want_tx;
				want_tx = 0;
				na->nm_notify(na, i, NR_TX, 0);
			}
		}
		if (want_tx && retry_tx && !is_kevent) {
			selrecord(td, check_all_tx ?
			    &na->tx_si : &na->tx_rings[priv->np_txqfirst].si);
			retry_tx = 0;
			goto flush_tx;
		}
	}

	/*
	 * If want_rx is still set scan receive rings.
	 * Do it on all rings because otherwise we starve.
	 */
	if (want_rx) {
		int send_down = 0; /* transparent mode */
<<<<<<< HEAD
		/* two rounds here to for race avoidance */
=======
		/* two rounds here for race avoidance */
>>>>>>> 63777ebb
do_retry_rx:
		for (i = priv->np_rxqfirst; i < priv->np_rxqlast; i++) {
			int found = 0;

			kring = &na->rx_rings[i];

			if (nm_kr_tryget(kring)) {
				if (netmap_verbose)
					RD(2, "%p lost race on rxring %d, ok",
					    priv, i);
				continue;
			}

			/*
			 * transparent mode support: collect packets
			 * from the rxring(s).
			 * XXX NR_FORWARD should only be read on
			 * physical or NIC ports
			 */
			if (netmap_fwd ||kring->ring->flags & NR_FORWARD) {
				ND(10, "forwarding some buffers up %d to %d",
				    kring->nr_hwcur, kring->ring->cur);
				netmap_grab_packets(kring, &q, netmap_fwd);
			}

			if (kring->nm_sync(kring, 0))
				revents |= POLLERR;
			if (netmap_no_timestamp == 0 ||
					kring->ring->flags & NR_TIMESTAMP) {
				microtime(&kring->ring->ts);
			}
			/* after an rxsync we can use kring->rcur, rtail */
			found = kring->rcur != kring->rtail;
			nm_kr_put(kring);
			if (found) {
				revents |= want_rx;
				retry_rx = 0;
				na->nm_notify(na, i, NR_RX, 0);
			}
		}

		/* transparent mode XXX only during first pass ? */
		if (na->na_flags & NAF_HOST_RINGS) {
			kring = &na->rx_rings[na->num_rx_rings];
			if (check_all_rx
			    && (netmap_fwd || kring->ring->flags & NR_FORWARD)) {
				/* XXX fix to use kring fields */
				if (nm_ring_empty(kring->ring))
					send_down = netmap_rxsync_from_host(na, td, dev);
				if (!nm_ring_empty(kring->ring))
					revents |= want_rx;
			}
		}

		if (retry_rx && !is_kevent)
			selrecord(td, check_all_rx ?
			    &na->rx_si : &na->rx_rings[priv->np_rxqfirst].si);
		if (send_down > 0 || retry_rx) {
			retry_rx = 0;
			if (send_down)
				goto flush_tx; /* and retry_rx */
			else
				goto do_retry_rx;
		}
	}

	/*
	 * Transparent mode: marked bufs on rx rings between
	 * kring->nr_hwcur and ring->head
	 * are passed to the other endpoint.
	 *
	 * In this mode we also scan the sw rxring, which in
	 * turn passes packets up.
	 *
	 * XXX Transparent mode at the moment requires to bind all
 	 * rings to a single file descriptor.
	 */

	if (q.head && na->ifp != NULL)
		netmap_send_up(na->ifp, &q);

	return (revents);
}


/*-------------------- driver support routines -------------------*/

static int netmap_hw_krings_create(struct netmap_adapter *);

/* default notify callback */
static int
netmap_notify(struct netmap_adapter *na, u_int n_ring,
	enum txrx tx, int flags)
{
	struct netmap_kring *kring;

	if (tx == NR_TX) {
		kring = na->tx_rings + n_ring;
		OS_selwakeup(&kring->si, PI_NET);
<<<<<<< HEAD
=======
		/* optimization: avoid a wake up on the global
		 * queue if nobody has registered for more
		 * than one ring
		 */
>>>>>>> 63777ebb
		if (na->tx_si_users > 0)
			OS_selwakeup(&na->tx_si, PI_NET);
	} else {
		kring = na->rx_rings + n_ring;
		OS_selwakeup(&kring->si, PI_NET);
<<<<<<< HEAD
=======
		/* optimization: same as above */
>>>>>>> 63777ebb
		if (na->rx_si_users > 0)
			OS_selwakeup(&na->rx_si, PI_NET);
	}
	return 0;
}


/* called by all routines that create netmap_adapters.
 * Attach na to the ifp (if any) and provide defaults
 * for optional callbacks. Defaults assume that we
 * are creating an hardware netmap_adapter.
 */
int
netmap_attach_common(struct netmap_adapter *na)
{
	struct ifnet *ifp = na->ifp;

	if (na->num_tx_rings == 0 || na->num_rx_rings == 0) {
		D("%s: invalid rings tx %d rx %d",
			na->name, na->num_tx_rings, na->num_rx_rings);
		return EINVAL;
	}
<<<<<<< HEAD
	WNA(ifp) = na;
=======
	/* ifp is NULL for virtual adapters (bwrap, non-persistent VALE ports,
	 * pipes, monitors). For bwrap we actually have a non-null ifp for
	 * use by the external modules, but that is set after this
	 * function has been called.
	 * XXX this is ugly, maybe split this function in two (2014-03-14)
	 */
	if (ifp != NULL) {
		WNA(ifp) = na;
>>>>>>> 63777ebb

	/* the following is only needed for na that use the host port.
	 * XXX do we have something similar for linux ?
	 */
#ifdef __FreeBSD__
<<<<<<< HEAD
	na->if_input = ifp->if_input; /* for netmap_send_up */
#endif /* __FreeBSD__ */

	NETMAP_SET_CAPABLE(ifp);
=======
		na->if_input = ifp->if_input; /* for netmap_send_up */
#endif /* __FreeBSD__ */

		NETMAP_SET_CAPABLE(ifp);
	}
>>>>>>> 63777ebb
	if (na->nm_krings_create == NULL) {
		/* we assume that we have been called by a driver,
		 * since other port types all provide their own
		 * nm_krings_create
		 */
		na->nm_krings_create = netmap_hw_krings_create;
		na->nm_krings_delete = netmap_hw_krings_delete;
	}
	if (na->nm_notify == NULL)
		na->nm_notify = netmap_notify;
	na->active_fds = 0;

	if (na->nm_mem == NULL)
		/* use the global allocator */
		na->nm_mem = &nm_mem;
	if (na->nm_bdg_attach == NULL)
		/* no special nm_bdg_attach callback. On VALE
		 * attach, we need to interpose a bwrap
		 */
		na->nm_bdg_attach = netmap_bwrap_attach;
	return 0;
}


<<<<<<< HEAD
=======
/* standard cleanup, called by all destructors */
>>>>>>> 63777ebb
void
netmap_detach_common(struct netmap_adapter *na)
{
	if (na->ifp != NULL)
		WNA(na->ifp) = NULL; /* XXX do we need this? */

	if (na->tx_rings) { /* XXX should not happen */
		D("freeing leftover tx_rings");
		na->nm_krings_delete(na);
	}
	netmap_pipe_dealloc(na);
	if (na->na_flags & NAF_MEM_OWNER)
		netmap_mem_private_delete(na->nm_mem);
	bzero(na, sizeof(*na));
	free(na, M_DEVBUF);
}

/* Wrapper for the register callback provided hardware drivers.
 * na->ifp == NULL means the the driver module has been
 * unloaded, so we cannot call into it.
 * Note that module unloading, in our patched linux drivers,
 * happens under NMG_LOCK and after having stopped all the
 * nic rings (see netmap_detach). This provides sufficient
 * protection for the other driver-provied callbacks
 * (i.e., nm_config and nm_*xsync), that therefore don't need
 * to wrapped.
 */
static int
netmap_hw_register(struct netmap_adapter *na, int onoff)
{
	struct netmap_hw_adapter *hwna =
		(struct netmap_hw_adapter*)na;

	if (na->ifp == NULL)
		return onoff ? ENXIO : 0;

	return hwna->nm_hw_register(na, onoff);
}


/*
 * Initialize a ``netmap_adapter`` object created by driver on attach.
 * We allocate a block of memory with room for a struct netmap_adapter
 * plus two sets of N+2 struct netmap_kring (where N is the number
 * of hardware rings):
 * krings	0..N-1	are for the hardware queues.
 * kring	N	is for the host stack queue
 * kring	N+1	is only used for the selinfo for all queues. // XXX still true ?
 * Return 0 on success, ENOMEM otherwise.
 */
int
netmap_attach(struct netmap_adapter *arg)
{
	struct netmap_hw_adapter *hwna = NULL;
	// XXX when is arg == NULL ?
	struct ifnet *ifp = arg ? arg->ifp : NULL;

	if (arg == NULL || ifp == NULL)
		goto fail;
	hwna = malloc(sizeof(*hwna), M_DEVBUF, M_NOWAIT | M_ZERO);
	if (hwna == NULL)
		goto fail;
	hwna->up = *arg;
	hwna->up.na_flags |= NAF_HOST_RINGS;
<<<<<<< HEAD
=======
	strncpy(hwna->up.name, ifp->if_xname, sizeof(hwna->up.name));
	hwna->nm_hw_register = hwna->up.nm_register;
	hwna->up.nm_register = netmap_hw_register;
>>>>>>> 63777ebb
	if (netmap_attach_common(&hwna->up)) {
		free(hwna, M_DEVBUF);
		goto fail;
	}
	netmap_adapter_get(&hwna->up);

#ifdef linux
	if (ifp->netdev_ops) {
		/* prepare a clone of the netdev ops */
#if LINUX_VERSION_CODE < KERNEL_VERSION(2, 6, 28)
		hwna->nm_ndo.ndo_start_xmit = ifp->netdev_ops;
#else
		hwna->nm_ndo = *ifp->netdev_ops;
#endif
	}
	hwna->nm_ndo.ndo_start_xmit = linux_netmap_start_xmit;
	if (ifp->ethtool_ops) {
		hwna->nm_eto = *ifp->ethtool_ops;
	}
	hwna->nm_eto.set_ringparam = linux_netmap_set_ringparam;
#ifdef ETHTOOL_SCHANNELS
	hwna->nm_eto.set_channels = linux_netmap_set_channels;
#endif
<<<<<<< HEAD
=======
	if (arg->nm_config == NULL) {
		hwna->up.nm_config = netmap_linux_config;
	}
>>>>>>> 63777ebb
#endif /* linux */

	D("success for %s tx %d/%d rx %d/%d queues/slots",
		hwna->up.name,
		hwna->up.num_tx_rings, hwna->up.num_tx_desc,
		hwna->up.num_rx_rings, hwna->up.num_rx_desc
		);
	return 0;

fail:
	D("fail, arg %p ifp %p na %p", arg, ifp, hwna);
	if (ifp)
		netmap_detach(ifp);
	return (hwna ? EINVAL : ENOMEM);
}


void
NM_DBG(netmap_adapter_get)(struct netmap_adapter *na)
{
	if (!na) {
		return;
	}

	refcount_acquire(&na->na_refcount);
}


/* returns 1 iff the netmap_adapter is destroyed */
int
NM_DBG(netmap_adapter_put)(struct netmap_adapter *na)
{
	if (!na)
		return 1;

	if (!refcount_release(&na->na_refcount))
		return 0;

	if (na->nm_dtor)
		na->nm_dtor(na);

	netmap_detach_common(na);

	return 1;
}

/* nm_krings_create callback for all hardware native adapters */
int
netmap_hw_krings_create(struct netmap_adapter *na)
{
	int ret = netmap_krings_create(na, 0);
	if (ret == 0) {
		/* initialize the mbq for the sw rx ring */
		mbq_safe_init(&na->rx_rings[na->num_rx_rings].rx_queue);
		ND("initialized sw rx queue %d", na->num_rx_rings);
	}
	return ret;
}



/*
 * Called on module unload by the netmap-enabled drivers
 */
void
netmap_detach(struct ifnet *ifp)
{
	struct netmap_adapter *na = NA(ifp);

	if (!na)
		return;

	NMG_LOCK();
	netmap_disable_all_rings(ifp);
	if (!netmap_adapter_put(na)) {
		/* someone is still using the adapter,
		 * tell them that the interface is gone
		 */
		na->ifp = NULL;
<<<<<<< HEAD
=======
		// XXX also clear NAF_NATIVE_ON ?
		na->na_flags &= ~NAF_NETMAP_ON;
>>>>>>> 63777ebb
		/* give them a chance to notice */
		netmap_enable_all_rings(ifp);
	}
	NMG_UNLOCK();
}


/*
 * Intercept packets from the network stack and pass them
 * to netmap as incoming packets on the 'software' ring.
 *
 * We only store packets in a bounded mbq and then copy them
 * in the relevant rxsync routine.
 *
 * We rely on the OS to make sure that the ifp and na do not go
 * away (typically the caller checks for IFF_DRV_RUNNING or the like).
 * In nm_register() or whenever there is a reinitialization,
 * we make sure to make the mode change visible here.
 */
int
netmap_transmit(struct ifnet *ifp, struct mbuf *m)
{
	struct netmap_adapter *na = NA(ifp);
	struct netmap_kring *kring;
	u_int len = MBUF_LEN(m);
	u_int error = ENOBUFS;
	struct mbq *q;
	int space;

	// XXX [Linux] we do not need this lock
	// if we follow the down/configure/up protocol -gl
	// mtx_lock(&na->core_lock);

<<<<<<< HEAD
	if ( (ifp->if_capenable & IFCAP_NETMAP) == 0) {
		D("%s not in netmap mode anymore", NM_IFPNAME(ifp));
=======
	if (!nm_netmap_on(na)) {
		D("%s not in netmap mode anymore", na->name);
>>>>>>> 63777ebb
		error = ENXIO;
		goto done;
	}

	kring = &na->rx_rings[na->num_rx_rings];
	q = &kring->rx_queue;

	// XXX reconsider long packets if we handle fragments
	if (len > NETMAP_BUF_SIZE(na)) { /* too long for us */
		D("%s from_host, drop packet size %d > %d", na->name,
			len, NETMAP_BUF_SIZE(na));
		goto done;
	}

	/* protect against rxsync_from_host(), netmap_sw_to_nic()
	 * and maybe other instances of netmap_transmit (the latter
	 * not possible on Linux).
	 * Also avoid overflowing the queue.
	 */
<<<<<<< HEAD
	mtx_lock(&q->lock);
=======
	mbq_lock(q);
>>>>>>> 63777ebb

        space = kring->nr_hwtail - kring->nr_hwcur;
        if (space < 0)
                space += kring->nkr_num_slots;
	if (space + mbq_len(q) >= kring->nkr_num_slots - 1) { // XXX
		RD(10, "%s full hwcur %d hwtail %d qlen %d len %d m %p",
<<<<<<< HEAD
			 NM_IFPNAME(ifp), kring->nr_hwcur, kring->nr_hwtail, mbq_len(q),
=======
			na->name, kring->nr_hwcur, kring->nr_hwtail, mbq_len(q),
>>>>>>> 63777ebb
			len, m);
	} else {
		mbq_enqueue(q, m);
		ND(10, "%s %d bufs in queue len %d m %p",
<<<<<<< HEAD
			NM_IFPNAME(ifp), mbq_len(q), len, m);
=======
			na->name, mbq_len(q), len, m);
>>>>>>> 63777ebb
		/* notify outside the lock */
		m = NULL;
		error = 0;
	}
<<<<<<< HEAD
	mtx_unlock(&q->lock);
=======
	mbq_unlock(q);
>>>>>>> 63777ebb

done:
	if (m)
		m_freem(m);
	/* unconditionally wake up listeners */
	na->nm_notify(na, na->num_rx_rings, NR_RX, 0);
<<<<<<< HEAD
=======
	/* this is normally netmap_notify(), but for nics
	 * connected to a bridge it is netmap_bwrap_intr_notify(),
	 * that possibly forwards the frames through the switch
	 */
>>>>>>> 63777ebb

	return (error);
}


/*
 * netmap_reset() is called by the driver routines when reinitializing
 * a ring. The driver is in charge of locking to protect the kring.
 * If native netmap mode is not set just return NULL.
 */
struct netmap_slot *
netmap_reset(struct netmap_adapter *na, enum txrx tx, u_int n,
	u_int new_cur)
{
	struct netmap_kring *kring;
	int new_hwofs, lim;

<<<<<<< HEAD
	if (na == NULL) {
		D("NULL na, should not happen");
		return NULL;	/* no netmap support here */
	}
	if (!(na->ifp->if_capenable & IFCAP_NETMAP)) {
		ND("interface not in netmap mode");
=======
	if (!nm_native_on(na)) {
		ND("interface not in native netmap mode");
>>>>>>> 63777ebb
		return NULL;	/* nothing to reinitialize */
	}

	/* XXX note- in the new scheme, we are not guaranteed to be
	 * under lock (e.g. when called on a device reset).
	 * In this case, we should set a flag and do not trust too
	 * much the values. In practice: TODO
	 * - set a RESET flag somewhere in the kring
	 * - do the processing in a conservative way
	 * - let the *sync() fixup at the end.
	 */
	if (tx == NR_TX) {
		if (n >= na->num_tx_rings)
			return NULL;
		kring = na->tx_rings + n;
		// XXX check whether we should use hwcur or rcur
		new_hwofs = kring->nr_hwcur - new_cur;
	} else {
		if (n >= na->num_rx_rings)
			return NULL;
		kring = na->rx_rings + n;
		new_hwofs = kring->nr_hwtail - new_cur;
	}
	lim = kring->nkr_num_slots - 1;
	if (new_hwofs > lim)
		new_hwofs -= lim + 1;

	/* Always set the new offset value and realign the ring. */
	if (netmap_verbose)
	    D("%s %s%d hwofs %d -> %d, hwtail %d -> %d",
<<<<<<< HEAD
		NM_IFPNAME(na->ifp),
=======
		na->name,
>>>>>>> 63777ebb
		tx == NR_TX ? "TX" : "RX", n,
		kring->nkr_hwofs, new_hwofs,
		kring->nr_hwtail,
		tx == NR_TX ? lim : kring->nr_hwtail);
	kring->nkr_hwofs = new_hwofs;
	if (tx == NR_TX) {
		kring->nr_hwtail = kring->nr_hwcur + lim;
		if (kring->nr_hwtail > lim)
			kring->nr_hwtail -= lim + 1;
	}

#if 0 // def linux
	/* XXX check that the mappings are correct */
	/* need ring_nr, adapter->pdev, direction */
	buffer_info->dma = dma_map_single(&pdev->dev, addr, adapter->rx_buffer_len, DMA_FROM_DEVICE);
	if (dma_mapping_error(&adapter->pdev->dev, buffer_info->dma)) {
		D("error mapping rx netmap buffer %d", i);
		// XXX fix error handling
	}

#endif /* linux */
	/*
	 * Wakeup on the individual and global selwait
	 * We do the wakeup here, but the ring is not yet reconfigured.
	 * However, we are under lock so there are no races.
	 */
	na->nm_notify(na, n, tx, 0);
	return kring->ring->slot;
}


/*
 * Dispatch rx/tx interrupts to the netmap rings.
 *
 * "work_done" is non-null on the RX path, NULL for the TX path.
 * We rely on the OS to make sure that there is only one active
 * instance per queue, and that there is appropriate locking.
 *
 * The 'notify' routine depends on what the ring is attached to.
 * - for a netmap file descriptor, do a selwakeup on the individual
 *   waitqueue, plus one on the global one if needed
<<<<<<< HEAD
 * - for a switch, call the proper forwarding routine
 * - XXX more ?
=======
 *   (see netmap_notify)
 * - for a nic connected to a switch, call the proper forwarding routine
 *   (see netmap_bwrap_intr_notify)
>>>>>>> 63777ebb
 */
void
netmap_common_irq(struct ifnet *ifp, u_int q, u_int *work_done)
{
	struct netmap_adapter *na = NA(ifp);
	struct netmap_kring *kring;

	q &= NETMAP_RING_MASK;

	if (netmap_verbose) {
	        RD(5, "received %s queue %d", work_done ? "RX" : "TX" , q);
	}

	if (work_done) { /* RX path */
		if (q >= na->num_rx_rings)
			return;	// not a physical queue
		kring = na->rx_rings + q;
		kring->nr_kflags |= NKR_PENDINTR;	// XXX atomic ?
		na->nm_notify(na, q, NR_RX, 0);
		*work_done = 1; /* do not fire napi again */
	} else { /* TX path */
		if (q >= na->num_tx_rings)
			return;	// not a physical queue
		kring = na->tx_rings + q;
		na->nm_notify(na, q, NR_TX, 0);
	}
}


/*
 * Default functions to handle rx/tx interrupts from a physical device.
 * "work_done" is non-null on the RX path, NULL for the TX path.
 *
 * If the card is not in netmap mode, simply return 0,
 * so that the caller proceeds with regular processing.
 * Otherwise call netmap_common_irq() and return 1.
 *
 * If the card is connected to a netmap file descriptor,
 * do a selwakeup on the individual queue, plus one on the global one
 * if needed (multiqueue card _and_ there are multiqueue listeners),
 * and return 1.
 *
 * Finally, if called on rx from an interface connected to a switch,
 * calls the proper forwarding routine, and return 1.
 */
int
netmap_rx_irq(struct ifnet *ifp, u_int q, u_int *work_done)
{
	struct netmap_adapter *na = NA(ifp);

	/*
	 * XXX emulated netmap mode sets NAF_SKIP_INTR so
	 * we still use the regular driver even though the previous
	 * check fails. It is unclear whether we should use
	 * nm_native_on() here.
	 */
	if (!nm_netmap_on(na))
		return 0;

	if (na->na_flags & NAF_SKIP_INTR) {
		ND("use regular interrupt");
		return 0;
	}

	netmap_common_irq(ifp, q, work_done);
	return 1;
}


/*
 * Module loader and unloader
 *
 * netmap_init() creates the /dev/netmap device and initializes
 * all global variables. Returns 0 on success, errno on failure
 * (but there is no chance)
 *
 * netmap_fini() destroys everything.
 */

static struct cdev *netmap_dev; /* /dev/netmap character device. */
extern struct cdevsw netmap_cdevsw;


void
netmap_fini(void)
{
	// XXX destroy_bridges() ?
	if (netmap_dev)
		destroy_dev(netmap_dev);
	netmap_mem_fini();
	NMG_LOCK_DESTROY();
	printf("netmap: unloaded module.\n");
}


int
netmap_init(void)
{
	int error;

	NMG_LOCK_INIT();

	error = netmap_mem_init();
	if (error != 0)
		goto fail;
	/* XXX could use make_dev_credv() to get error number */
	netmap_dev = make_dev(&netmap_cdevsw, 0, UID_ROOT, GID_WHEEL, 0660,
			      "netmap");
	if (!netmap_dev)
		goto fail;

	netmap_init_bridges();
<<<<<<< HEAD
=======
#ifdef __FreeBSD__
	nm_vi_init_index();
#endif
>>>>>>> 63777ebb
	printf("netmap: loaded module\n");
	return (0);
fail:
	netmap_fini();
	return (EINVAL); /* may be incorrect */
}<|MERGE_RESOLUTION|>--- conflicted
+++ resolved
@@ -556,11 +556,7 @@
  * mark the ring as stopped, and run through the locks
  * to make sure other users get to see it.
  */
-<<<<<<< HEAD
-void
-=======
 static void
->>>>>>> 63777ebb
 netmap_disable_ring(struct netmap_kring *kr)
 {
 	kr->nkr_stopped = 1;
@@ -570,11 +566,6 @@
 	nm_kr_put(kr);
 }
 
-<<<<<<< HEAD
-
-static void
-netmap_set_all_rings(struct ifnet *ifp, int stopped)
-=======
 /* stop or enable a single tx ring */
 void
 netmap_set_txring(struct netmap_adapter *na, u_int ring_id, int stopped)
@@ -599,7 +590,6 @@
 /* stop or enable all the rings of na */
 void
 netmap_set_all_rings(struct netmap_adapter *na, int stopped)
->>>>>>> 63777ebb
 {
 	int i;
 	u_int ntx, nrx;
@@ -610,29 +600,6 @@
 	ntx = netmap_real_tx_rings(na);
 	nrx = netmap_real_rx_rings(na);
 
-<<<<<<< HEAD
-	ntx = netmap_real_tx_rings(na);
-	nrx = netmap_real_rx_rings(na);
-
-	for (i = 0; i < ntx; i++) {
-		if (stopped)
-			netmap_disable_ring(na->tx_rings + i);
-		else
-			na->tx_rings[i].nkr_stopped = 0;
-		na->nm_notify(na, i, NR_TX, NAF_DISABLE_NOTIFY);
-	}
-
-	for (i = 0; i < nrx; i++) {
-		if (stopped)
-			netmap_disable_ring(na->rx_rings + i);
-		else
-			na->rx_rings[i].nkr_stopped = 0;
-		na->nm_notify(na, i, NR_RX, NAF_DISABLE_NOTIFY);
-	}
-}
-
-
-=======
 	for (i = 0; i < ntx; i++) {
 		netmap_set_txring(na, i, stopped);
 	}
@@ -649,22 +616,17 @@
  * onload).  As a rule of thumb for linux drivers, this should be placed near
  * each napi_disable().
  */
->>>>>>> 63777ebb
 void
 netmap_disable_all_rings(struct ifnet *ifp)
 {
 	netmap_set_all_rings(NA(ifp), 1 /* stopped */);
 }
 
-<<<<<<< HEAD
-
-=======
 /*
  * Convenience function used in drivers.  Re-enables rxsync and txsync on the
  * adapter's rings In linux drivers, this should be placed near each
  * napi_enable().
  */
->>>>>>> 63777ebb
 void
 netmap_enable_all_rings(struct ifnet *ifp)
 {
@@ -788,34 +750,20 @@
 	return 1;
 }
 
-<<<<<<< HEAD
-static int
-netmap_txsync_to_host_compat(struct netmap_kring *kring, int flags)
-{
-	(void)flags;
-=======
 /* kring->nm_sync callback for the host tx ring */
 static int
 netmap_txsync_to_host_compat(struct netmap_kring *kring, int flags)
 {
 	(void)flags; /* unused */
->>>>>>> 63777ebb
 	netmap_txsync_to_host(kring->na);
 	return 0;
 }
 
-<<<<<<< HEAD
-static int
-netmap_rxsync_from_host_compat(struct netmap_kring *kring, int flags)
-{
-	(void)flags;
-=======
 /* kring->nm_sync callback for the host rx ring */
 static int
 netmap_rxsync_from_host_compat(struct netmap_kring *kring, int flags)
 {
 	(void)flags; /* unused */
->>>>>>> 63777ebb
 	netmap_rxsync_from_host(kring->na, NULL, NULL);
 	return 0;
 }
@@ -846,10 +794,7 @@
  * Note: for compatibility, host krings are created even when not needed.
  * The tailroom space is currently used by vale ports for allocating leases.
  */
-<<<<<<< HEAD
-=======
 /* call with NMG_LOCK held */
->>>>>>> 63777ebb
 int
 netmap_krings_create(struct netmap_adapter *na, u_int tailroom)
 {
@@ -891,11 +836,7 @@
 		 */
 		kring->rhead = kring->rcur = kring->nr_hwcur = 0;
 		kring->rtail = kring->nr_hwtail = ndesc - 1;
-<<<<<<< HEAD
-		snprintf(kring->name, sizeof(kring->name) - 1, "%s TX%d", NM_IFPNAME(na->ifp), i);
-=======
 		snprintf(kring->name, sizeof(kring->name) - 1, "%s TX%d", na->name, i);
->>>>>>> 63777ebb
 		ND("ktx %s h %d c %d t %d",
 			kring->name, kring->rhead, kring->rcur, kring->rtail);
 		mtx_init(&kring->q_lock, "nm_txq_lock", NULL, MTX_DEF);
@@ -916,11 +857,7 @@
 		}
 		kring->rhead = kring->rcur = kring->nr_hwcur = 0;
 		kring->rtail = kring->nr_hwtail = 0;
-<<<<<<< HEAD
-		snprintf(kring->name, sizeof(kring->name) - 1, "%s RX%d", NM_IFPNAME(na->ifp), i);
-=======
 		snprintf(kring->name, sizeof(kring->name) - 1, "%s RX%d", na->name, i);
->>>>>>> 63777ebb
 		ND("krx %s h %d c %d t %d",
 			kring->name, kring->rhead, kring->rcur, kring->rtail);
 		mtx_init(&kring->q_lock, "nm_rxq_lock", NULL, MTX_DEF);
@@ -936,10 +873,7 @@
 
 
 /* undo the actions performed by netmap_krings_create */
-<<<<<<< HEAD
-=======
 /* call with NMG_LOCK held */
->>>>>>> 63777ebb
 void
 netmap_krings_delete(struct netmap_adapter *na)
 {
@@ -953,13 +887,13 @@
 	na->tx_rings = na->rx_rings = na->tailroom = NULL;
 }
 
-<<<<<<< HEAD
 
 /*
  * Destructor for NIC ports. They also have an mbuf queue
  * on the rings connected to the host so we need to purge
  * them first.
  */
+/* call with NMG_LOCK held */
 static void
 netmap_hw_krings_delete(struct netmap_adapter *na)
 {
@@ -971,120 +905,6 @@
 	netmap_krings_delete(na);
 }
 
-
-static struct netmap_if*
-netmap_if_new(const char *ifname, struct netmap_adapter *na)
-{
-	struct netmap_if *nifp;
-
-	if (netmap_update_config(na)) {
-		/* configuration mismatch, report and fail */
-		return NULL;
-	}
-
-	if (na->active_fds)
-		goto final;
-
-	if (na->nm_krings_create(na))
-		goto cleanup;
-
-	if (netmap_mem_rings_create(na))
-		goto cleanup;
-
-final:
-
-	nifp = netmap_mem_if_new(ifname, na);
-	if (nifp == NULL)
-		goto cleanup;
-
-	return (nifp);
-
-cleanup:
-
-	if (na->active_fds == 0) {
-		netmap_mem_rings_delete(na);
-		na->nm_krings_delete(na);
-	}
-
-	return NULL;
-}
-
-=======
->>>>>>> 63777ebb
-
-/*
- * Destructor for NIC ports. They also have an mbuf queue
- * on the rings connected to the host so we need to purge
- * them first.
- */
-<<<<<<< HEAD
-static int
-netmap_get_memory_locked(struct netmap_priv_d* p)
-{
-	struct netmap_mem_d *nmd;
-	int error = 0;
-
-	if (p->np_na == NULL) {
-		if (!netmap_mmap_unreg)
-			return ENODEV;
-		/* for compatibility with older versions of the API
- 		 * we use the global allocator when no interface has been
- 		 * registered
- 		 */
-		nmd = &nm_mem;
-	} else {
-		nmd = p->np_na->nm_mem;
-	}
-	if (p->np_mref == NULL) {
-		error = netmap_mem_finalize(nmd);
-		if (!error)
-			p->np_mref = nmd;
-	} else if (p->np_mref != nmd) {
-		/* a virtual port has been registered, but previous
- 		 * syscalls already used the global allocator.
- 		 * We cannot continue
- 		 */
-		error = ENODEV;
-	}
-	return error;
-}
-
-
-int
-netmap_get_memory(struct netmap_priv_d* p)
-=======
-/* call with NMG_LOCK held */
-static void
-netmap_hw_krings_delete(struct netmap_adapter *na)
->>>>>>> 63777ebb
-{
-	struct mbq *q = &na->rx_rings[na->num_rx_rings].rx_queue;
-
-<<<<<<< HEAD
-
-static int
-netmap_have_memory_locked(struct netmap_priv_d* p)
-{
-	return p->np_mref != NULL;
-}
-
-
-static void
-netmap_drop_memory_locked(struct netmap_priv_d* p)
-{
-	if (p->np_mref) {
-		netmap_mem_deref(p->np_mref);
-		p->np_mref = NULL;
-	}
-}
-=======
-	ND("destroy sw mbq with len %d", mbq_len(q));
-	mbq_purge(q);
-	mbq_safe_destroy(q);
-	netmap_krings_delete(na);
-}
-
->>>>>>> 63777ebb
 
 
 /*
@@ -1119,12 +939,7 @@
 		 * happens if the close() occurs while a concurrent
 		 * syscall is running.
 		 */
-<<<<<<< HEAD
-		if (ifp)
-			na->nm_register(na, 0); /* off, clear flags */
-=======
 		na->nm_register(na, 0); /* off, clear flags */
->>>>>>> 63777ebb
 		/* Wake up any sleeping threads. netmap_poll will
 		 * then return POLLERR
 		 * XXX The wake up now must happen during *_down(), when
@@ -1157,17 +972,7 @@
 		(priv->np_txqlast - priv->np_txqfirst > 1));
 }
 
-<<<<<<< HEAD
-static __inline int
-nm_tx_si_user(struct netmap_priv_d *priv)
-{
-	return (priv->np_na != NULL &&
-		(priv->np_txqlast - priv->np_txqfirst > 1));
-}
-
-=======
 /* call with NMG_LOCK held */
->>>>>>> 63777ebb
 static __inline int
 nm_rx_si_user(struct netmap_priv_d *priv)
 {
@@ -1201,30 +1006,13 @@
 	if (!na) {
 	    return 1; //XXX is it correct?
 	}
-<<<<<<< HEAD
-	netmap_do_unregif(priv, priv->np_nifp);
-	priv->np_nifp = NULL;
-	netmap_drop_memory_locked(priv);
-	if (priv->np_na) {
-		if (nm_tx_si_user(priv))
-			na->tx_si_users--;
-		if (nm_rx_si_user(priv))
-			na->rx_si_users--;
-		netmap_adapter_put(na);
-		priv->np_na = NULL;
-	}
-=======
 	netmap_do_unregif(priv);
 	netmap_adapter_put(na);
->>>>>>> 63777ebb
 	return 1;
 }
 
 
-<<<<<<< HEAD
-=======
 /* call with NMG_LOCK *not* held */
->>>>>>> 63777ebb
 void
 netmap_dtor(void *data)
 {
@@ -1301,21 +1089,13 @@
 
 		if ((slot->flags & NS_FORWARD) == 0 && !force)
 			continue;
-<<<<<<< HEAD
-		if (slot->len < 14 || slot->len > NETMAP_BDG_BUF_SIZE(na->nm_mem)) {
-=======
 		if (slot->len < 14 || slot->len > NETMAP_BUF_SIZE(na)) {
->>>>>>> 63777ebb
 			RD(5, "bad pkt at %d len %d", n, slot->len);
 			continue;
 		}
 		slot->flags &= ~NS_FORWARD; // XXX needed ?
 		/* XXX TODO: adapt to the case of a multisegment packet */
-<<<<<<< HEAD
-		m = m_devget(BDG_NMB(na, slot), slot->len, 0, na->ifp, NULL);
-=======
 		m = m_devget(NMB(na, slot), slot->len, 0, na->ifp, NULL);
->>>>>>> 63777ebb
 
 		if (m == NULL)
 			break;
@@ -1437,11 +1217,7 @@
 	(void)pwait;	/* disable unused warnings */
 	(void)td;
 
-<<<<<<< HEAD
-	mtx_lock(&q->lock);
-=======
 	mbq_lock(q);
->>>>>>> 63777ebb
 
 	/* First part: import newly received packets */
 	n = mbq_len(q);
@@ -1455,17 +1231,10 @@
 			int len = MBUF_LEN(m);
 			struct netmap_slot *slot = &ring->slot[nm_i];
 
-<<<<<<< HEAD
-			m_copydata(m, 0, len, BDG_NMB(na, slot));
-			ND("nm %d len %d", nm_i, len);
-			if (netmap_verbose)
-                                D("%s", nm_dump_buf(BDG_NMB(na, slot),len, 128, NULL));
-=======
 			m_copydata(m, 0, len, NMB(na, slot));
 			ND("nm %d len %d", nm_i, len);
 			if (netmap_verbose)
                                 D("%s", nm_dump_buf(NMB(na, slot),len, 128, NULL));
->>>>>>> 63777ebb
 
 			slot->len = len;
 			slot->flags = kring->nkr_slot_flags;
@@ -1491,11 +1260,7 @@
 	if (kring->rcur == kring->rtail && td) /* no bufs available */
 		selrecord(td, &kring->si);
 
-<<<<<<< HEAD
-	mtx_unlock(&q->lock);
-=======
 	mbq_unlock(q);
->>>>>>> 63777ebb
 	return ret;
 }
 
@@ -1546,29 +1311,17 @@
 		 * netmap is not forced to use generic
 		 * adapters.
 		 */
-<<<<<<< HEAD
-		if (NA(ifp)->active_fds > 0
-			|| i != NETMAP_ADMODE_GENERIC
-=======
 		if (NETMAP_OWNED_BY_ANY(prev_na)
 			|| i != NETMAP_ADMODE_GENERIC
 			|| prev_na->na_flags & NAF_FORCE_NATIVE
->>>>>>> 63777ebb
 #ifdef WITH_PIPES
 			/* ugly, but we cannot allow an adapter switch
 			 * if some pipe is referring to this one
 			 */
-<<<<<<< HEAD
-			|| NA(ifp)->na_next_pipe > 0
-#endif
-		) {
-			*na = NA(ifp);
-=======
 			|| prev_na->na_next_pipe > 0
 #endif
 		) {
 			*na = prev_na;
->>>>>>> 63777ebb
 			return 0;
 		}
 	}
@@ -1640,8 +1393,6 @@
 
 	NMG_LOCK_ASSERT();
 
-<<<<<<< HEAD
-=======
 	/* we cascade through all possibile types of netmap adapter.
 	 * All netmap_get_*_na() functions return an error and an na,
 	 * with the following combinations:
@@ -1659,15 +1410,11 @@
 		return error;
 
 	/* try to see if this is a pipe port */
->>>>>>> 63777ebb
 	error = netmap_get_pipe_na(nmr, na, create);
 	if (error || *na != NULL)
 		return error;
 
-<<<<<<< HEAD
-=======
 	/* try to see if this is a bridge port */
->>>>>>> 63777ebb
 	error = netmap_get_bdg_na(nmr, na, create);
 	if (error)
 		return error;
@@ -1675,15 +1422,12 @@
 	if (*na != NULL) /* valid match in netmap_get_bdg_na() */
 		goto pipes;
 
-<<<<<<< HEAD
-=======
 	/*
 	 * This must be a hardware na, lookup the name in the system.
 	 * Note that by hardware we actually mean "it shows up in ifconfig".
 	 * This may still be a tap, a veth/epair, or even a
 	 * persistent VALE port.
 	 */
->>>>>>> 63777ebb
 	ifp = ifunit_ref(nmr->nr_name);
 	if (ifp == NULL) {
 	        return ENXIO;
@@ -1693,26 +1437,15 @@
 	if (error)
 		goto out;
 
-<<<<<<< HEAD
-	/* Users cannot use the NIC attached to a bridge directly */
-	if (NETMAP_OWNED_BY_KERN(ret)) {
-		error = EBUSY;
-		goto out;
-	}
-=======
->>>>>>> 63777ebb
 	*na = ret;
 	netmap_adapter_get(ret);
 
 pipes:
-<<<<<<< HEAD
-=======
 	/*
 	 * If we are opening a pipe whose parent was not in netmap mode,
 	 * we have to allocate the pipe array now.
 	 * XXX get rid of this clumsiness (2014-03-15)
 	 */
->>>>>>> 63777ebb
 	error = netmap_pipe_alloc(*na, nmr);
 
 out:
@@ -1720,11 +1453,7 @@
 		netmap_adapter_put(ret);
 
 	if (ifp)
-<<<<<<< HEAD
-		if_rele(ifp);
-=======
 		if_rele(ifp); /* allow live unloading of drivers modules */
->>>>>>> 63777ebb
 
 	return error;
 }
@@ -1734,7 +1463,6 @@
  * validate parameters on entry for *_txsync()
  * Returns ring->cur if ok, or something >= kring->nkr_num_slots
  * in case of error.
-<<<<<<< HEAD
  *
  * rhead, rcur and rtail=hwtail are stored from previous round.
  * hwcur is the next packet to send to the ring.
@@ -1898,171 +1626,6 @@
  * a tx ring and only to increase it, so any error will be recovered
  * on the next call). For the above, we don't strictly need to call
  * it under lock.
-=======
- *
- * rhead, rcur and rtail=hwtail are stored from previous round.
- * hwcur is the next packet to send to the ring.
- *
- * We want
- *    hwcur <= *rhead <= head <= cur <= tail = *rtail <= hwtail
- *
- * hwcur, rhead, rtail and hwtail are reliable
->>>>>>> 63777ebb
- */
-u_int
-nm_txsync_prologue(struct netmap_kring *kring)
-{
-	struct netmap_ring *ring = kring->ring;
-	u_int head = ring->head; /* read only once */
-	u_int cur = ring->cur; /* read only once */
-	u_int n = kring->nkr_num_slots;
-
-	ND(5, "%s kcur %d ktail %d head %d cur %d tail %d",
-		kring->name,
-		kring->nr_hwcur, kring->nr_hwtail,
-		ring->head, ring->cur, ring->tail);
-#if 1 /* kernel sanity checks; but we can trust the kring. */
-	if (kring->nr_hwcur >= n || kring->rhead >= n ||
-	    kring->rtail >= n ||  kring->nr_hwtail >= n)
-		goto error;
-#endif /* kernel sanity checks */
-	/*
-	 * user sanity checks. We only use 'cur',
-	 * A, B, ... are possible positions for cur:
-	 *
-	 *  0    A  cur   B  tail  C  n-1
-	 *  0    D  tail  E  cur   F  n-1
-	 *
-	 * B, F, D are valid. A, C, E are wrong
-	 */
-	if (kring->rtail >= kring->rhead) {
-		/* want rhead <= head <= rtail */
-		if (head < kring->rhead || head > kring->rtail)
-			goto error;
-		/* and also head <= cur <= rtail */
-		if (cur < head || cur > kring->rtail)
-			goto error;
-	} else { /* here rtail < rhead */
-		/* we need head outside rtail .. rhead */
-		if (head > kring->rtail && head < kring->rhead)
-			goto error;
-
-		/* two cases now: head <= rtail or head >= rhead  */
-		if (head <= kring->rtail) {
-			/* want head <= cur <= rtail */
-			if (cur < head || cur > kring->rtail)
-				goto error;
-		} else { /* head >= rhead */
-			/* cur must be outside rtail..head */
-			if (cur > kring->rtail && cur < head)
-				goto error;
-		}
-	}
-	if (ring->tail != kring->rtail) {
-		RD(5, "tail overwritten was %d need %d",
-			ring->tail, kring->rtail);
-		ring->tail = kring->rtail;
-	}
-	kring->rhead = head;
-	kring->rcur = cur;
-	return head;
-
-error:
-	RD(5, "%s kring error: hwcur %d rcur %d hwtail %d cur %d tail %d",
-		kring->name,
-		kring->nr_hwcur,
-		kring->rcur, kring->nr_hwtail,
-		cur, ring->tail);
-	return n;
-}
-
-
-/*
- * validate parameters on entry for *_rxsync()
- * Returns ring->head if ok, kring->nkr_num_slots on error.
- *
- * For a valid configuration,
- * hwcur <= head <= cur <= tail <= hwtail
- *
- * We only consider head and cur.
- * hwcur and hwtail are reliable.
- *
- */
-u_int
-nm_rxsync_prologue(struct netmap_kring *kring)
-{
-	struct netmap_ring *ring = kring->ring;
-	uint32_t const n = kring->nkr_num_slots;
-	uint32_t head, cur;
-
-	ND("%s kc %d kt %d h %d c %d t %d",
-		kring->name,
-		kring->nr_hwcur, kring->nr_hwtail,
-		ring->head, ring->cur, ring->tail);
-	/*
-	 * Before storing the new values, we should check they do not
-	 * move backwards. However:
-	 * - head is not an issue because the previous value is hwcur;
-	 * - cur could in principle go back, however it does not matter
-	 *   because we are processing a brand new rxsync()
-	 */
-	cur = kring->rcur = ring->cur;	/* read only once */
-	head = kring->rhead = ring->head;	/* read only once */
-#if 1 /* kernel sanity checks */
-	if (kring->nr_hwcur >= n || kring->nr_hwtail >= n)
-		goto error;
-#endif /* kernel sanity checks */
-	/* user sanity checks */
-	if (kring->nr_hwtail >= kring->nr_hwcur) {
-		/* want hwcur <= rhead <= hwtail */
-		if (head < kring->nr_hwcur || head > kring->nr_hwtail)
-			goto error;
-		/* and also rhead <= rcur <= hwtail */
-		if (cur < head || cur > kring->nr_hwtail)
-			goto error;
-	} else {
-		/* we need rhead outside hwtail..hwcur */
-		if (head < kring->nr_hwcur && head > kring->nr_hwtail)
-			goto error;
-		/* two cases now: head <= hwtail or head >= hwcur  */
-		if (head <= kring->nr_hwtail) {
-			/* want head <= cur <= hwtail */
-			if (cur < head || cur > kring->nr_hwtail)
-				goto error;
-		} else {
-			/* cur must be outside hwtail..head */
-			if (cur < head && cur > kring->nr_hwtail)
-				goto error;
-		}
-	}
-	if (ring->tail != kring->rtail) {
-		RD(5, "%s tail overwritten was %d need %d",
-			kring->name,
-			ring->tail, kring->rtail);
-		ring->tail = kring->rtail;
-	}
-	return head;
-
-error:
-	RD(5, "kring error: hwcur %d rcur %d hwtail %d head %d cur %d tail %d",
-		kring->nr_hwcur,
-		kring->rcur, kring->nr_hwtail,
-		kring->rhead, kring->rcur, ring->tail);
-	return n;
-}
-
-
-/*
- * Error routine called when txsync/rxsync detects an error.
- * Can't do much more than resetting head =cur = hwcur, tail = hwtail
- * Return 1 on reinit.
- *
- * This routine is only called by the upper half of the kernel.
- * It only reads hwcur (which is changed only by the upper half, too)
- * and hwtail (which may be changed by the lower half, but only on
- * a tx ring and only to increase it, so any error will be recovered
- * on the next call). For the above, we don't strictly need to call
- * it under lock.
  */
 int
 netmap_ring_reinit(struct netmap_kring *kring)
@@ -2072,11 +1635,7 @@
 	int errors = 0;
 
 	// XXX KASSERT nm_kr_tryget
-<<<<<<< HEAD
-	RD(10, "called for %s", NM_IFPNAME(kring->na->ifp));
-=======
 	RD(10, "called for %s", kring->name);
->>>>>>> 63777ebb
 	// XXX probably wrong to trust userspace
 	kring->rhead = ring->head;
 	kring->rcur  = ring->cur;
@@ -2208,105 +1767,24 @@
 netmap_set_ringid(struct netmap_priv_d *priv, uint16_t ringid, uint32_t flags)
 {
 	struct netmap_adapter *na = priv->np_na;
-<<<<<<< HEAD
-	u_int j, i = ringid & NETMAP_RING_MASK;
-	u_int reg = flags & NR_REG_MASK;
-
-	if (reg == NR_REG_DEFAULT) {
-		/* convert from old ringid to flags */
-		if (ringid & NETMAP_SW_RING) {
-			reg = NR_REG_SW;
-		} else if (ringid & NETMAP_HW_RING) {
-			reg = NR_REG_ONE_NIC;
-		} else {
-			reg = NR_REG_ALL_NIC;
-		}
-		D("deprecated API, old ringid 0x%x -> ringid %x reg %d", ringid, i, reg);
-	}
-	switch (reg) {
-	case NR_REG_ALL_NIC:
-	case NR_REG_PIPE_MASTER:
-	case NR_REG_PIPE_SLAVE:
-		priv->np_txqfirst = 0;
-		priv->np_txqlast = na->num_tx_rings;
-		priv->np_rxqfirst = 0;
-		priv->np_rxqlast = na->num_rx_rings;
-		ND("%s %d %d", "ALL/PIPE",
-			priv->np_rxqfirst, priv->np_rxqlast);
-		break;
-	case NR_REG_SW:
-	case NR_REG_NIC_SW:
-		if (!(na->na_flags & NAF_HOST_RINGS)) {
-			D("host rings not supported");
-			return EINVAL;
-		}
-		priv->np_txqfirst = (reg == NR_REG_SW ?
-			na->num_tx_rings : 0);
-		priv->np_txqlast = na->num_tx_rings + 1;
-		priv->np_rxqfirst = (reg == NR_REG_SW ?
-			na->num_rx_rings : 0);
-		priv->np_rxqlast = na->num_rx_rings + 1;
-		ND("%s %d %d", reg == NR_REG_SW ? "SW" : "NIC+SW",
-			priv->np_rxqfirst, priv->np_rxqlast);
-		break;
-	case NR_REG_ONE_NIC:
-		if (i >= na->num_tx_rings && i >= na->num_rx_rings) {
-			D("invalid ring id %d", i);
-			return EINVAL;
-		}
-		/* if not enough rings, use the first one */
-		j = i;
-		if (j >= na->num_tx_rings)
-			j = 0;
-		priv->np_txqfirst = j;
-		priv->np_txqlast = j + 1;
-		j = i;
-		if (j >= na->num_rx_rings)
-			j = 0;
-		priv->np_rxqfirst = j;
-		priv->np_rxqlast = j + 1;
-		break;
-	default:
-		D("invalid regif type %d", reg);
-		return EINVAL;
-=======
 	int error;
 
 	error = netmap_interp_ringid(priv, ringid, flags);
 	if (error) {
 		return error;
->>>>>>> 63777ebb
 	}
 
 	priv->np_txpoll = (ringid & NETMAP_NO_TX_POLL) ? 0 : 1;
-<<<<<<< HEAD
-	priv->np_flags = (flags & ~NR_REG_MASK) | reg;
-=======
 
 	/* optimization: count the users registered for more than
 	 * one ring, which are the ones sleeping on the global queue.
 	 * The default netmap_notify() callback will then
 	 * avoid signaling the global queue if nobody is using it
 	 */
->>>>>>> 63777ebb
 	if (nm_tx_si_user(priv))
 		na->tx_si_users++;
 	if (nm_rx_si_user(priv))
 		na->rx_si_users++;
-<<<<<<< HEAD
-	if (netmap_verbose) {
-		D("%s: tx [%d,%d) rx [%d,%d) id %d",
-			NM_IFPNAME(na->ifp),
-			priv->np_txqfirst,
-			priv->np_txqlast,
-			priv->np_rxqfirst,
-			priv->np_rxqlast,
-			i);
-	}
-	return 0;
-}
-
-=======
 	return 0;
 }
 
@@ -2325,7 +1803,6 @@
 	priv->np_txpoll = 0;
 }
 
->>>>>>> 63777ebb
 /*
  * possibly move the interface to netmap-mode.
  * If success it returns a pointer to netmap_if, otherwise NULL.
@@ -2399,11 +1876,7 @@
  */
 int
 netmap_do_regif(struct netmap_priv_d *priv, struct netmap_adapter *na,
-<<<<<<< HEAD
-	uint16_t ringid, uint32_t flags, int *err)
-=======
 	uint16_t ringid, uint32_t flags)
->>>>>>> 63777ebb
 {
 	struct netmap_if *nifp = NULL;
 	int error;
@@ -2587,13 +2060,9 @@
 		/* possibly attach/detach NIC and VALE switch */
 		i = nmr->nr_cmd;
 		if (i == NETMAP_BDG_ATTACH || i == NETMAP_BDG_DETACH
-<<<<<<< HEAD
-				|| i == NETMAP_BDG_VNET_HDR) {
-=======
 				|| i == NETMAP_BDG_VNET_HDR
 				|| i == NETMAP_BDG_NEWIF
 				|| i == NETMAP_BDG_DELIF) {
->>>>>>> 63777ebb
 			error = netmap_bdg_ctl(nmr, NULL);
 			break;
 		} else if (i != 0) {
@@ -2607,11 +2076,7 @@
 		do {
 			u_int memflags;
 
-<<<<<<< HEAD
-			if (priv->np_na != NULL) {	/* thread already registered */
-=======
 			if (priv->np_nifp != NULL) {	/* thread already registered */
->>>>>>> 63777ebb
 				error = EBUSY;
 				break;
 			}
@@ -2624,20 +2089,12 @@
 				error = EBUSY;
 				break;
 			}
-<<<<<<< HEAD
-			nifp = netmap_do_regif(priv, na, nmr->nr_ringid, nmr->nr_flags, &error);
-			if (!nifp) {    /* reg. failed, release priv and ref */
-=======
 			error = netmap_do_regif(priv, na, nmr->nr_ringid, nmr->nr_flags);
 			if (error) {    /* reg. failed, release priv and ref */
->>>>>>> 63777ebb
 				netmap_adapter_put(na);
 				break;
 			}
-<<<<<<< HEAD
-=======
 			nifp = priv->np_nifp;
->>>>>>> 63777ebb
 			priv->np_td = td; // XXX kqueue, debugging only
 
 			/* return the offset of the netmap_if object */
@@ -2911,14 +2368,11 @@
 				continue;
 			/* only one thread does txsync */
 			if (nm_kr_tryget(kring)) {
-<<<<<<< HEAD
-=======
 				/* either busy or stopped
 				 * XXX if the ring is stopped, sleeping would
 				 * be better. In current code, however, we only
 				 * stop the rings for brief intervals (2014-03-14)
 				 */
->>>>>>> 63777ebb
 				if (netmap_verbose)
 					RD(2, "%p lost race on txring %d, ok",
 					    priv, i);
@@ -2960,11 +2414,7 @@
 	 */
 	if (want_rx) {
 		int send_down = 0; /* transparent mode */
-<<<<<<< HEAD
-		/* two rounds here to for race avoidance */
-=======
 		/* two rounds here for race avoidance */
->>>>>>> 63777ebb
 do_retry_rx:
 		for (i = priv->np_rxqfirst; i < priv->np_rxqlast; i++) {
 			int found = 0;
@@ -3064,22 +2514,16 @@
 	if (tx == NR_TX) {
 		kring = na->tx_rings + n_ring;
 		OS_selwakeup(&kring->si, PI_NET);
-<<<<<<< HEAD
-=======
 		/* optimization: avoid a wake up on the global
 		 * queue if nobody has registered for more
 		 * than one ring
 		 */
->>>>>>> 63777ebb
 		if (na->tx_si_users > 0)
 			OS_selwakeup(&na->tx_si, PI_NET);
 	} else {
 		kring = na->rx_rings + n_ring;
 		OS_selwakeup(&kring->si, PI_NET);
-<<<<<<< HEAD
-=======
 		/* optimization: same as above */
->>>>>>> 63777ebb
 		if (na->rx_si_users > 0)
 			OS_selwakeup(&na->rx_si, PI_NET);
 	}
@@ -3102,9 +2546,6 @@
 			na->name, na->num_tx_rings, na->num_rx_rings);
 		return EINVAL;
 	}
-<<<<<<< HEAD
-	WNA(ifp) = na;
-=======
 	/* ifp is NULL for virtual adapters (bwrap, non-persistent VALE ports,
 	 * pipes, monitors). For bwrap we actually have a non-null ifp for
 	 * use by the external modules, but that is set after this
@@ -3113,24 +2554,16 @@
 	 */
 	if (ifp != NULL) {
 		WNA(ifp) = na;
->>>>>>> 63777ebb
 
 	/* the following is only needed for na that use the host port.
 	 * XXX do we have something similar for linux ?
 	 */
 #ifdef __FreeBSD__
-<<<<<<< HEAD
-	na->if_input = ifp->if_input; /* for netmap_send_up */
-#endif /* __FreeBSD__ */
-
-	NETMAP_SET_CAPABLE(ifp);
-=======
 		na->if_input = ifp->if_input; /* for netmap_send_up */
 #endif /* __FreeBSD__ */
 
 		NETMAP_SET_CAPABLE(ifp);
 	}
->>>>>>> 63777ebb
 	if (na->nm_krings_create == NULL) {
 		/* we assume that we have been called by a driver,
 		 * since other port types all provide their own
@@ -3155,10 +2588,7 @@
 }
 
 
-<<<<<<< HEAD
-=======
 /* standard cleanup, called by all destructors */
->>>>>>> 63777ebb
 void
 netmap_detach_common(struct netmap_adapter *na)
 {
@@ -3223,12 +2653,9 @@
 		goto fail;
 	hwna->up = *arg;
 	hwna->up.na_flags |= NAF_HOST_RINGS;
-<<<<<<< HEAD
-=======
 	strncpy(hwna->up.name, ifp->if_xname, sizeof(hwna->up.name));
 	hwna->nm_hw_register = hwna->up.nm_register;
 	hwna->up.nm_register = netmap_hw_register;
->>>>>>> 63777ebb
 	if (netmap_attach_common(&hwna->up)) {
 		free(hwna, M_DEVBUF);
 		goto fail;
@@ -3252,12 +2679,9 @@
 #ifdef ETHTOOL_SCHANNELS
 	hwna->nm_eto.set_channels = linux_netmap_set_channels;
 #endif
-<<<<<<< HEAD
-=======
 	if (arg->nm_config == NULL) {
 		hwna->up.nm_config = netmap_linux_config;
 	}
->>>>>>> 63777ebb
 #endif /* linux */
 
 	D("success for %s tx %d/%d rx %d/%d queues/slots",
@@ -3337,11 +2761,8 @@
 		 * tell them that the interface is gone
 		 */
 		na->ifp = NULL;
-<<<<<<< HEAD
-=======
 		// XXX also clear NAF_NATIVE_ON ?
 		na->na_flags &= ~NAF_NETMAP_ON;
->>>>>>> 63777ebb
 		/* give them a chance to notice */
 		netmap_enable_all_rings(ifp);
 	}
@@ -3375,13 +2796,8 @@
 	// if we follow the down/configure/up protocol -gl
 	// mtx_lock(&na->core_lock);
 
-<<<<<<< HEAD
-	if ( (ifp->if_capenable & IFCAP_NETMAP) == 0) {
-		D("%s not in netmap mode anymore", NM_IFPNAME(ifp));
-=======
 	if (!nm_netmap_on(na)) {
 		D("%s not in netmap mode anymore", na->name);
->>>>>>> 63777ebb
 		error = ENXIO;
 		goto done;
 	}
@@ -3401,53 +2817,34 @@
 	 * not possible on Linux).
 	 * Also avoid overflowing the queue.
 	 */
-<<<<<<< HEAD
-	mtx_lock(&q->lock);
-=======
 	mbq_lock(q);
->>>>>>> 63777ebb
 
         space = kring->nr_hwtail - kring->nr_hwcur;
         if (space < 0)
                 space += kring->nkr_num_slots;
 	if (space + mbq_len(q) >= kring->nkr_num_slots - 1) { // XXX
 		RD(10, "%s full hwcur %d hwtail %d qlen %d len %d m %p",
-<<<<<<< HEAD
-			 NM_IFPNAME(ifp), kring->nr_hwcur, kring->nr_hwtail, mbq_len(q),
-=======
 			na->name, kring->nr_hwcur, kring->nr_hwtail, mbq_len(q),
->>>>>>> 63777ebb
 			len, m);
 	} else {
 		mbq_enqueue(q, m);
 		ND(10, "%s %d bufs in queue len %d m %p",
-<<<<<<< HEAD
-			NM_IFPNAME(ifp), mbq_len(q), len, m);
-=======
 			na->name, mbq_len(q), len, m);
->>>>>>> 63777ebb
 		/* notify outside the lock */
 		m = NULL;
 		error = 0;
 	}
-<<<<<<< HEAD
-	mtx_unlock(&q->lock);
-=======
 	mbq_unlock(q);
->>>>>>> 63777ebb
 
 done:
 	if (m)
 		m_freem(m);
 	/* unconditionally wake up listeners */
 	na->nm_notify(na, na->num_rx_rings, NR_RX, 0);
-<<<<<<< HEAD
-=======
 	/* this is normally netmap_notify(), but for nics
 	 * connected to a bridge it is netmap_bwrap_intr_notify(),
 	 * that possibly forwards the frames through the switch
 	 */
->>>>>>> 63777ebb
 
 	return (error);
 }
@@ -3465,17 +2862,8 @@
 	struct netmap_kring *kring;
 	int new_hwofs, lim;
 
-<<<<<<< HEAD
-	if (na == NULL) {
-		D("NULL na, should not happen");
-		return NULL;	/* no netmap support here */
-	}
-	if (!(na->ifp->if_capenable & IFCAP_NETMAP)) {
-		ND("interface not in netmap mode");
-=======
 	if (!nm_native_on(na)) {
 		ND("interface not in native netmap mode");
->>>>>>> 63777ebb
 		return NULL;	/* nothing to reinitialize */
 	}
 
@@ -3506,11 +2894,7 @@
 	/* Always set the new offset value and realign the ring. */
 	if (netmap_verbose)
 	    D("%s %s%d hwofs %d -> %d, hwtail %d -> %d",
-<<<<<<< HEAD
-		NM_IFPNAME(na->ifp),
-=======
 		na->name,
->>>>>>> 63777ebb
 		tx == NR_TX ? "TX" : "RX", n,
 		kring->nkr_hwofs, new_hwofs,
 		kring->nr_hwtail,
@@ -3552,14 +2936,9 @@
  * The 'notify' routine depends on what the ring is attached to.
  * - for a netmap file descriptor, do a selwakeup on the individual
  *   waitqueue, plus one on the global one if needed
-<<<<<<< HEAD
- * - for a switch, call the proper forwarding routine
- * - XXX more ?
-=======
  *   (see netmap_notify)
  * - for a nic connected to a switch, call the proper forwarding routine
  *   (see netmap_bwrap_intr_notify)
->>>>>>> 63777ebb
  */
 void
 netmap_common_irq(struct ifnet *ifp, u_int q, u_int *work_done)
@@ -3672,12 +3051,9 @@
 		goto fail;
 
 	netmap_init_bridges();
-<<<<<<< HEAD
-=======
 #ifdef __FreeBSD__
 	nm_vi_init_index();
 #endif
->>>>>>> 63777ebb
 	printf("netmap: loaded module\n");
 	return (0);
 fail:
