--- conflicted
+++ resolved
@@ -97,73 +97,6 @@
 #define _NET_NETMAP_MEM2_H_
 
 
-<<<<<<< HEAD
-#define NETMAP_BUF_MAX_NUM	20*4096*2	/* large machine */
-
-#define NETMAP_POOL_MAX_NAMSZ	32
-
-
-enum {
-	NETMAP_IF_POOL   = 0,
-	NETMAP_RING_POOL,
-	NETMAP_BUF_POOL,
-	NETMAP_POOLS_NR
-};
-
-
-struct netmap_obj_params {
-	u_int size;
-	u_int num;
-};
-struct netmap_obj_pool {
-	char name[NETMAP_POOL_MAX_NAMSZ];	/* name of the allocator */
-
-	/* ---------------------------------------------------*/
-	/* these are only meaningful if the pool is finalized */
-	/* (see 'finalized' field in netmap_mem_d)            */
-	u_int objtotal;         /* actual total number of objects. */
-	u_int memtotal;		/* actual total memory space */
-	u_int numclusters;	/* actual number of clusters */
-
-	u_int objfree;          /* number of free objects. */
-
-	struct lut_entry *lut;  /* virt,phys addresses, objtotal entries */
-	uint32_t *bitmap;       /* one bit per buffer, 1 means free */
-	uint32_t bitmap_slots;	/* number of uint32 entries in bitmap */
-	/* ---------------------------------------------------*/
-
-	/* limits */
-	u_int objminsize;	/* minimum object size */
-	u_int objmaxsize;	/* maximum object size */
-	u_int nummin;		/* minimum number of objects */
-	u_int nummax;		/* maximum number of objects */
-
-	/* these are changed only by config */
-	u_int _objtotal;	/* total number of objects */
-	u_int _objsize;		/* object size */
-	u_int _clustsize;       /* cluster size */
-	u_int _clustentries;    /* objects per cluster */
-	u_int _numclusters;	/* number of clusters */
-
-	/* requested values */
-	u_int r_objtotal;
-	u_int r_objsize;
-};
-
-#ifdef linux
-// XXX a mtx would suffice here 20130415 lr
-#define NMA_LOCK_T		struct semaphore
-#else /* !linux */
-#define NMA_LOCK_T		struct mtx
-#endif /* linux */
-
-typedef int (*netmap_mem_config_t)(struct netmap_mem_d*);
-typedef int (*netmap_mem_finalize_t)(struct netmap_mem_d*);
-typedef void (*netmap_mem_deref_t)(struct netmap_mem_d*);
-
-typedef uint16_t nm_memid_t;
-=======
->>>>>>> 63777ebb
 
 /* We implement two kinds of netmap_mem_d structures:
  *
@@ -181,30 +114,6 @@
  * are no active users.  By 'active user' we mean an existing netmap_priv
  * structure holding a reference to the allocator.
  */
-<<<<<<< HEAD
-struct netmap_mem_d {
-	NMA_LOCK_T nm_mtx;  /* protect the allocator */
-	u_int nm_totalsize; /* shorthand */
-
-	u_int flags;
-#define NETMAP_MEM_FINALIZED	0x1	/* preallocation done */
-#define NETMAP_MEM_PRIVATE	0x2	/* uses private address space */
-	int lasterr;		/* last error for curr config */
-	int refcount;		/* existing priv structures */
-	/* the three allocators */
-	struct netmap_obj_pool pools[NETMAP_POOLS_NR];
-
-	netmap_mem_config_t   config;
-	netmap_mem_finalize_t finalize;
-	netmap_mem_deref_t    deref;
-
-	nm_memid_t nm_id;	/* allocator identifier */
-
-	/* list of all existing allocators, sorted by nm_id */
-	struct netmap_mem_d *prev, *next;
-};
-=======
->>>>>>> 63777ebb
 
 extern struct netmap_mem_d nm_mem;
 
@@ -219,11 +128,7 @@
 void 	   netmap_mem_if_delete(struct netmap_adapter *, struct netmap_if *);
 int	   netmap_mem_rings_create(struct netmap_adapter *);
 void	   netmap_mem_rings_delete(struct netmap_adapter *);
-<<<<<<< HEAD
-void 	   netmap_mem_deref(struct netmap_mem_d *);
-=======
 void 	   netmap_mem_deref(struct netmap_mem_d *, struct netmap_adapter *);
->>>>>>> 63777ebb
 int	   netmap_mem_get_info(struct netmap_mem_d *, u_int *size, u_int *memflags, uint16_t *id);
 ssize_t    netmap_mem_if_offset(struct netmap_mem_d *, const void *vaddr);
 struct netmap_mem_d* netmap_mem_private_new(const char *name,
