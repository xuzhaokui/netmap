# $FreeBSD$
#
# Compile netmap as a module, useful if you want a netmap bridge
# or loadable drivers.

.PATH: ${.CURDIR}/../../dev/netmap
.PATH.h: ${.CURDIR}/../../net
CFLAGS += -I${.CURDIR}/../../
KMOD	= netmap
SRCS	= device_if.h bus_if.h opt_netmap.h
SRCS	+= netmap.c netmap.h netmap_kern.h
SRCS	+= netmap_mem2.c netmap_mem2.h
SRCS	+= netmap_generic.c
SRCS	+= netmap_mbq.c netmap_mbq.h
SRCS	+= netmap_vale.c
SRCS	+= netmap_freebsd.c
SRCS	+= netmap_offloadings.c
SRCS	+= netmap_pipe.c
<<<<<<< HEAD
=======
SRCS	+= netmap_monitor.c
>>>>>>> 63777ebb

.include <bsd.kmod.mk><|MERGE_RESOLUTION|>--- conflicted
+++ resolved
@@ -16,9 +16,6 @@
 SRCS	+= netmap_freebsd.c
 SRCS	+= netmap_offloadings.c
 SRCS	+= netmap_pipe.c
-<<<<<<< HEAD
-=======
 SRCS	+= netmap_monitor.c
->>>>>>> 63777ebb
 
 .include <bsd.kmod.mk>